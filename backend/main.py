"""
AlphaGEX FastAPI Backend
Main application entry point - Professional Options Intelligence Platform
"""

import os
import sys
import requests
from datetime import datetime, timedelta
from pathlib import Path

# Load environment variables from .env file
from dotenv import load_dotenv
load_dotenv()

# Add parent directory to path to import existing AlphaGEX modules
parent_dir = Path(__file__).parent.parent
sys.path.insert(0, str(parent_dir))

from fastapi import FastAPI, HTTPException, WebSocket, WebSocketDisconnect, Request
from fastapi.middleware.cors import CORSMiddleware
from fastapi.responses import JSONResponse, StreamingResponse
from starlette.middleware.base import BaseHTTPMiddleware
import uvicorn

# Import existing AlphaGEX logic (DO NOT MODIFY THESE)
from core_classes_and_engines import TradingVolatilityAPI, MonteCarloEngine, BlackScholesPricer
from intelligence_and_strategies import ClaudeIntelligence, get_et_time, get_local_time, is_market_open, MultiStrategyOptimizer
from config_and_database import STRATEGIES, init_database

# Import probability calculator (NEW - Phase 2 Self-Learning)
from probability_calculator import ProbabilityCalculator

# Initialize database schema on startup
print("Initializing database schema...")
init_database()
print("✓ Database initialized")

# Create FastAPI app
app = FastAPI(
    title="AlphaGEX API",
    description="Professional Options Intelligence Platform - Backend API",
    version="2.0.0",
    docs_url="/docs",  # Swagger UI
    redoc_url="/redoc"  # ReDoc
)

# Custom CORS Middleware - Ensures headers are added to ALL responses
class CORSHeaderMiddleware(BaseHTTPMiddleware):
    async def dispatch(self, request: Request, call_next):
        # Handle preflight OPTIONS requests
        if request.method == "OPTIONS":
            response = JSONResponse(content={"status": "ok"}, status_code=200)
            response.headers["Access-Control-Allow-Origin"] = "*"
            response.headers["Access-Control-Allow-Methods"] = "GET, POST, PUT, DELETE, OPTIONS, PATCH"
            response.headers["Access-Control-Allow-Headers"] = "*"
            response.headers["Access-Control-Max-Age"] = "3600"
            return response

        # Process the request
        response = await call_next(request)

        # Add CORS headers to all responses
        response.headers["Access-Control-Allow-Origin"] = "*"
        response.headers["Access-Control-Allow-Methods"] = "GET, POST, PUT, DELETE, OPTIONS, PATCH"
        response.headers["Access-Control-Allow-Headers"] = "*"
        response.headers["Access-Control-Expose-Headers"] = "*"

        return response

# Add custom CORS middleware FIRST
app.add_middleware(CORSHeaderMiddleware)

# CORS Configuration - Allow all origins for development
# IMPORTANT: In production, restrict this to specific domains
app.add_middleware(
    CORSMiddleware,
    allow_origins=["*"],  # Allow all origins
    allow_credentials=False,  # Cannot use credentials with wildcard origins
    allow_methods=["*"],  # Allow all methods including OPTIONS
    allow_headers=["*"],  # Allow all headers
    expose_headers=["*"],
)

# Initialize existing AlphaGEX components (singleton pattern)
api_client = TradingVolatilityAPI()
claude_ai = ClaudeIntelligence()
monte_carlo = MonteCarloEngine()
pricer = BlackScholesPricer()
strategy_optimizer = MultiStrategyOptimizer()

# Initialize probability calculator (NEW - Phase 2 Self-Learning)
probability_calc = ProbabilityCalculator()

# RSI Data Cache - Prevent Polygon.io rate limit (5 calls/min on free tier)
# Cache RSI data for 5 minutes to avoid repeated API calls
_rsi_cache = {}
_rsi_cache_ttl = 300  # 5 minutes in seconds

# ============================================================================
# Health Check & Status Endpoints
# ============================================================================

@app.get("/")
async def root():
    """Root endpoint - API health check"""
    return {
        "name": "AlphaGEX API",
        "version": "2.0.0",
        "status": "operational",
        "timestamp": datetime.now().isoformat(),
        "docs": "/docs",
        "redoc": "/redoc"
    }

@app.get("/health")
async def health_check():
    """Health check endpoint for monitoring"""
    market_open = is_market_open()
    current_time_et = get_et_time()

    return {
        "status": "healthy",
        "timestamp": datetime.now().isoformat(),
        "market": {
            "open": market_open,
            "current_time_et": current_time_et.strftime("%Y-%m-%d %H:%M:%S %Z")
        },
        "services": {
            "api_client": "operational",
            "claude_ai": "operational",
            "database": "operational"  # Will update when PostgreSQL is connected
        }
    }

@app.get("/api/rate-limit-status")
async def get_rate_limit_status():
    """Get current Trading Volatility API rate limit status and health"""
    return {
        "calls_this_minute": TradingVolatilityAPI._shared_api_call_count_minute,
        "limit_per_minute": 20,
        "remaining": max(0, 20 - TradingVolatilityAPI._shared_api_call_count_minute),
        "circuit_breaker_active": TradingVolatilityAPI._shared_circuit_breaker_active,
        "cache_size": len(TradingVolatilityAPI._shared_response_cache),
        "cache_duration_minutes": TradingVolatilityAPI._shared_cache_duration / 60,
        "total_calls_lifetime": TradingVolatilityAPI._shared_api_call_count,
        "status": "healthy" if not TradingVolatilityAPI._shared_circuit_breaker_active else "rate_limited",
        "recommendation": "Rate limit OK" if TradingVolatilityAPI._shared_api_call_count_minute < 15 else "Approaching limit - requests may queue"
    }

@app.post("/api/rate-limit-reset")
async def reset_rate_limit():
    """
    Manually reset the circuit breaker and rate limit counters
    Use this if you believe the rate limit has been lifted but circuit breaker is stuck
    """
    TradingVolatilityAPI._shared_circuit_breaker_active = False
    TradingVolatilityAPI._shared_circuit_breaker_until = 0
    TradingVolatilityAPI._shared_consecutive_rate_limit_errors = 0
    TradingVolatilityAPI._shared_api_call_count_minute = 0

    return {
        "success": True,
        "message": "Circuit breaker reset successfully",
        "new_status": {
            "circuit_breaker_active": TradingVolatilityAPI._shared_circuit_breaker_active,
            "consecutive_errors": TradingVolatilityAPI._shared_consecutive_rate_limit_errors,
            "calls_this_minute": TradingVolatilityAPI._shared_api_call_count_minute
        }
    }

@app.get("/api/time")
async def get_time():
    """Get current market time and status"""
    et_time = get_et_time()
    ct_time = get_local_time('US/Central')
    market_open = is_market_open()

    return {
        "eastern_time": et_time.strftime("%Y-%m-%d %H:%M:%S %Z"),
        "central_time": ct_time.strftime("%Y-%m-%d %H:%M:%S %Z"),
        "market_open": market_open,
        "timestamp": datetime.now().isoformat()
    }

@app.get("/api/diagnostic")
async def diagnostic():
    """Diagnostic endpoint to check API configuration and connectivity"""
    import os

    # Check environment variables (without exposing actual values)
    api_key_configured = bool(
        os.getenv("TRADING_VOLATILITY_API_KEY") or
        os.getenv("TV_USERNAME") or
        os.getenv("tv_username")
    )

    api_key_source = "none"
    if os.getenv("TRADING_VOLATILITY_API_KEY"):
        api_key_source = "TRADING_VOLATILITY_API_KEY"
    elif os.getenv("TV_USERNAME"):
        api_key_source = "TV_USERNAME"
    elif os.getenv("tv_username"):
        api_key_source = "tv_username"

    # Check Polygon.io API key
    polygon_key_configured = bool(os.getenv("POLYGON_API_KEY"))
    polygon_key_length = len(os.getenv("POLYGON_API_KEY", "")) if polygon_key_configured else 0

    # DON'T test API connectivity in health check - causes rate limits on deployment
    # Health checks should be fast and not make external API calls
    # API connectivity will be tested when endpoints are actually called

    return {
        "status": "diagnostic",
        "timestamp": datetime.now().isoformat(),
        "configuration": {
            "api_key_configured": api_key_configured,
            "api_key_source": api_key_source,
            "polygon_api_key_configured": polygon_key_configured,
            "polygon_api_key_length": polygon_key_length,
            "api_endpoint": api_client.endpoint if hasattr(api_client, 'endpoint') else "unknown"
        },
        "connectivity": {
            "note": "API connectivity tested on first actual endpoint call (not in health check)"
        },
        "cache_stats": api_client.get_api_usage_stats() if hasattr(api_client, 'get_api_usage_stats') else {}
    }

@app.get("/api/diagnostic/rsi")
async def diagnostic_rsi():
    """Diagnostic endpoint specifically for RSI data fetching"""
    import os
    import requests
    from datetime import datetime, timedelta

    polygon_key = os.getenv('POLYGON_API_KEY')

    diagnostic_result = {
        "timestamp": datetime.now().isoformat(),
        "polygon_key_configured": bool(polygon_key),
        "polygon_key_length": len(polygon_key) if polygon_key else 0,
        "polygon_key_preview": polygon_key[:8] + "..." if polygon_key and len(polygon_key) > 8 else "NOT_SET",
        "test_results": {}
    }

    if not polygon_key:
        diagnostic_result["error"] = "POLYGON_API_KEY environment variable not set"
        diagnostic_result["solution"] = "Add POLYGON_API_KEY to Render environment variables"
        return diagnostic_result

    # Test Polygon.io API with a simple request
    try:
        to_date = datetime.now().strftime('%Y-%m-%d')
        from_date = (datetime.now() - timedelta(days=7)).strftime('%Y-%m-%d')

        url = f"https://api.polygon.io/v2/aggs/ticker/SPY/range/1/day/{from_date}/{to_date}"
        params = {"apiKey": polygon_key, "sort": "desc", "limit": 5}

        response = requests.get(url, params=params, timeout=10)

        diagnostic_result["test_results"] = {
            "url": url.replace(polygon_key, "***"),
            "status_code": response.status_code,
            "response_size": len(response.text),
        }

        if response.status_code == 200:
            data = response.json()
            diagnostic_result["test_results"]["api_status"] = data.get('status')
            diagnostic_result["test_results"]["results_count"] = data.get('resultsCount', 0)
            diagnostic_result["test_results"]["success"] = True

            if data.get('results'):
                diagnostic_result["test_results"]["sample_data"] = {
                    "latest_date": datetime.fromtimestamp(data['results'][0]['t']/1000).strftime('%Y-%m-%d'),
                    "latest_close": data['results'][0]['c']
                }
        else:
            diagnostic_result["test_results"]["success"] = False
            diagnostic_result["test_results"]["error"] = response.text[:500]

            if response.status_code == 403:
                diagnostic_result["error"] = "Polygon.io API returned 403 Forbidden"
                diagnostic_result["possible_causes"] = [
                    "API key is invalid or expired",
                    "Free tier key trying to access real-time data (needs paid plan)",
                    "Rate limit exceeded"
                ]
            elif response.status_code == 401:
                diagnostic_result["error"] = "Polygon.io API returned 401 Unauthorized"
                diagnostic_result["possible_causes"] = ["API key is invalid"]

    except Exception as e:
        diagnostic_result["test_results"]["success"] = False
        diagnostic_result["test_results"]["exception"] = str(e)

    return diagnostic_result

# ============================================================================
# GEX Data Endpoints
# ============================================================================

@app.get("/api/gex/{symbol}")
async def get_gex_data(symbol: str):
    """
    Get GEX (Gamma Exposure) data for a symbol

    Args:
        symbol: Stock symbol (e.g., SPY, QQQ, AAPL)

    Returns:
        GEX data including net_gex, spot_price, flip_point, levels, etc.
    """
    try:
        symbol = symbol.upper()

        # Use existing TradingVolatilityAPI (UNCHANGED)
        gex_data = api_client.get_net_gamma(symbol)

        # Enhanced error logging
        if not gex_data:
            print(f"❌ GEX API returned None for {symbol}")
            raise HTTPException(
                status_code=503,
                detail=f"Trading Volatility API returned no data for {symbol}. Check API key configuration."
            )

        if gex_data.get('error'):
            error_msg = gex_data['error']
            print(f"❌ GEX API error for {symbol}: {error_msg}")

            # Provide specific error messages
            if 'API key not configured' in error_msg or 'username not found' in error_msg:
                raise HTTPException(
                    status_code=503,
                    detail=f"Trading Volatility API key not configured. Please set TRADING_VOLATILITY_API_KEY or TV_USERNAME environment variable."
                )
            elif 'rate limit' in error_msg.lower():
                raise HTTPException(
                    status_code=429,
                    detail=f"Trading Volatility API rate limit exceeded. Please wait and try again."
                )
            elif 'No ticker data' in error_msg or 'No data found' in error_msg:
                raise HTTPException(
                    status_code=404,
                    detail=f"No GEX data available for {symbol}. The symbol may not be available in the Trading Volatility database today."
                )
            elif '403' in error_msg:
                raise HTTPException(
                    status_code=403,
                    detail=f"Trading Volatility API access denied (403 Forbidden). Your API key (I-RWFNBLR2S1DP) may need to be renewed or the service may have changed authentication methods. Please contact support@tradingvolatility.net to verify your account status and API access."
                )
            else:
                raise HTTPException(
                    status_code=503,
                    detail=f"GEX data not available for {symbol}: {error_msg}"
                )

        # Log successful fetch
        print(f"✅ Successfully fetched GEX data for {symbol} - spot: ${gex_data.get('spot_price', 0):.2f}, net_gex: {gex_data.get('net_gex', 0)/1e9:.2f}B")

        # CRITICAL FIX: Try to get wall data from profile (contains strike-level analysis)
        # The /gex/latest endpoint doesn't include walls, but /gex/gammaOI does
        try:
            profile = api_client.get_gex_profile(symbol)
            if profile and not profile.get('error'):
                # Merge wall data from profile into gex_data
                if profile.get('call_wall') and profile.get('call_wall') > 0:
                    gex_data['call_wall'] = profile['call_wall']
                if profile.get('put_wall') and profile.get('put_wall') > 0:
                    gex_data['put_wall'] = profile['put_wall']
                print(f"✅ Enhanced with wall data: call_wall=${profile.get('call_wall', 0):.2f}, put_wall=${profile.get('put_wall', 0):.2f}")
        except Exception as profile_err:
            # Don't fail if profile fetch fails - walls just won't be available
            print(f"⚠️ Could not fetch profile for wall data: {profile_err}")

        # Get GEX levels for support/resistance
        levels_data = api_client.get_gex_levels(symbol)

        # Get psychology data and multi-timeframe RSI for probability calculation
        psychology_data = {}
        rsi_data = {}

        # Simplified approach: Use ONLY Polygon.io for all timeframes
        import requests
        import pandas as pd
        from datetime import datetime, timedelta

        # Get Polygon.io API key
        polygon_key = os.getenv('POLYGON_API_KEY')

        # Separate try block for RSI fetching to prevent psychology errors from wiping RSI data
        try:
            # Check RSI cache first to avoid rate limits
            cache_key = f"rsi_{symbol}"
            if cache_key in _rsi_cache:
                cached_entry = _rsi_cache[cache_key]
                cache_age = (datetime.now() - cached_entry['timestamp']).total_seconds()
                if cache_age < _rsi_cache_ttl:
                    print(f"✅ Using cached RSI data for {symbol} (age: {cache_age:.0f}s, TTL: {_rsi_cache_ttl}s)")
                    rsi_data = cached_entry['data']
                    # Skip to psychology calculation
                    raise StopIteration("using_cache")

            if polygon_key:
                print(f"✅ Polygon.io API key configured")
            else:
                print(f"⚠️ No Polygon.io API key - RSI calculation will fail")

            # Calculate RSI for multiple timeframes
            def calculate_rsi(df, period=14):
                """Calculate RSI from dataframe"""
                if df is None or df.empty or len(df) < period:
                    return None
                delta = df['Close'].diff()
                gain = (delta.where(delta > 0, 0)).rolling(window=period).mean()
                loss = (-delta.where(delta < 0, 0)).rolling(window=period).mean()
                rs = gain / loss
                rsi = 100 - (100 / (1 + rs))
                return rsi.iloc[-1] if not rsi.empty else None

            # Helper function to fetch from Polygon.io
            def fetch_polygon_data(symbol, multiplier, timespan, days_back):
                """Fetch data from Polygon.io aggregates API"""
                if not polygon_key:
                    return None

                try:
                    to_date = datetime.now().strftime('%Y-%m-%d')
                    from_date = (datetime.now() - timedelta(days=days_back)).strftime('%Y-%m-%d')

                    url = f"https://api.polygon.io/v2/aggs/ticker/{symbol}/range/{multiplier}/{timespan}/{from_date}/{to_date}"
                    params = {"apiKey": polygon_key, "sort": "asc"}

                    response = requests.get(url, params=params, timeout=10)

                    if response.status_code == 200:
                        data = response.json()
                        # Accept both 'OK' (paid tier) and 'DELAYED' (free tier)
                        status = data.get('status', '')
                        if status in ['OK', 'DELAYED'] and data.get('results'):
                            results = data['results']

                            # Convert to DataFrame
                            df = pd.DataFrame(results)
                            df['date'] = pd.to_datetime(df['t'], unit='ms')
                            df.set_index('date', inplace=True)
                            df = df.rename(columns={
                                'o': 'Open', 'h': 'High', 'l': 'Low',
                                'c': 'Close', 'v': 'Volume'
                            })

                            return df
                        else:
                            print(f"    ⚠️ Polygon.io status: {data.get('status')}, resultsCount: {data.get('resultsCount', 0)}")
                            return None
                    else:
                        print(f"    ⚠️ Polygon.io HTTP {response.status_code}")
                        return None
                except Exception as e:
                    print(f"    ⚠️ Polygon.io error: {e}")
                    return None

            # Fetch data for different timeframes
            print(f"📊 Fetching multi-timeframe RSI for {symbol}...")

            # 1D RSI (already working)
            try:
                print(f"  🔄 Fetching 1D data from Polygon.io...")
                df_1d = fetch_polygon_data(symbol, 1, 'day', 90)

                if df_1d is not None and not df_1d.empty:
                    print(f"  📥 1d: Fetched {len(df_1d)} bars from Polygon.io")
                    print(f"      Date range: {df_1d.index[0]} to {df_1d.index[-1]}")
                    rsi_1d = calculate_rsi(df_1d)
                    if rsi_1d is not None:
                        rsi_data['1d'] = round(float(rsi_1d), 1)
                        print(f"  ✅ 1d RSI: {rsi_data['1d']}")
                    else:
                        rsi_data['1d'] = None
                        print(f"  ⚠️ 1d RSI: insufficient data (need 14+ bars, got {len(df_1d)})")
                else:
                    rsi_data['1d'] = None
                    print(f"  ⚠️ 1d RSI: no data available")
            except Exception as e:
                rsi_data['1d'] = None
                print(f"  ❌ 1d RSI failed: {e}")

            # 4H RSI
            try:
                print(f"  🔄 Fetching 4H data from Polygon.io...")
                df_4h = fetch_polygon_data(symbol, 4, 'hour', 30)

                if df_4h is not None and not df_4h.empty:
                    print(f"  📥 4h: Fetched {len(df_4h)} bars from Polygon.io")
                    rsi_4h = calculate_rsi(df_4h)
                    if rsi_4h is not None:
                        rsi_data['4h'] = round(float(rsi_4h), 1)
                        print(f"  ✅ 4h RSI: {rsi_data['4h']}")
                    else:
                        rsi_data['4h'] = None
                        print(f"  ⚠️ 4h RSI: insufficient data")
                else:
                    rsi_data['4h'] = None
            except Exception as e:
                rsi_data['4h'] = None
                print(f"  ❌ 4h RSI failed: {e}")

            # 1H RSI
            try:
                print(f"  🔄 Fetching 1H data from Polygon.io...")
                df_1h = fetch_polygon_data(symbol, 1, 'hour', 14)

                if df_1h is not None and not df_1h.empty:
                    print(f"  📥 1h: Fetched {len(df_1h)} bars from Polygon.io")
                    rsi_1h = calculate_rsi(df_1h)
                    if rsi_1h is not None:
                        rsi_data['1h'] = round(float(rsi_1h), 1)
                        print(f"  ✅ 1h RSI: {rsi_data['1h']}")
                    else:
                        rsi_data['1h'] = None
                        print(f"  ⚠️ 1h RSI: insufficient data")
                else:
                    rsi_data['1h'] = None
            except Exception as e:
                rsi_data['1h'] = None
                print(f"  ❌ 1h RSI failed: {e}")

            # 15M RSI
            try:
                print(f"  🔄 Fetching 15M data from Polygon.io...")
                df_15m = fetch_polygon_data(symbol, 15, 'minute', 7)

                if df_15m is not None and not df_15m.empty:
                    print(f"  📥 15m: Fetched {len(df_15m)} bars from Polygon.io")
                    rsi_15m = calculate_rsi(df_15m)
                    if rsi_15m is not None:
                        rsi_data['15m'] = round(float(rsi_15m), 1)
                        print(f"  ✅ 15m RSI: {rsi_data['15m']}")
                    else:
                        rsi_data['15m'] = None
                        print(f"  ⚠️ 15m RSI: insufficient data")
                else:
                    rsi_data['15m'] = None
            except Exception as e:
                rsi_data['15m'] = None
                print(f"  ❌ 15m RSI failed: {e}")

            # 5M RSI
            try:
                print(f"  🔄 Fetching 5M data from Polygon.io...")
                df_5m = fetch_polygon_data(symbol, 5, 'minute', 3)

                if df_5m is not None and not df_5m.empty:
                    print(f"  📥 5m: Fetched {len(df_5m)} bars from Polygon.io")
                    rsi_5m = calculate_rsi(df_5m)
                    if rsi_5m is not None:
                        rsi_data['5m'] = round(float(rsi_5m), 1)
                        print(f"  ✅ 5m RSI: {rsi_data['5m']}")
                    else:
                        rsi_data['5m'] = None
                        print(f"  ⚠️ 5m RSI: insufficient data")
                else:
                    rsi_data['5m'] = None
            except Exception as e:
                rsi_data['5m'] = None
                print(f"  ❌ 5m RSI failed: {e}")

            print(f"📊 RSI Summary: {sum(1 for v in rsi_data.values() if v is not None)}/5 timeframes successful")

            # Cache the RSI data if we got any valid values
            if rsi_data and any(v is not None for v in rsi_data.values()):
                _rsi_cache[cache_key] = {
                    'data': rsi_data.copy(),
                    'timestamp': datetime.now()
                }
                print(f"💾 Cached RSI data for {symbol} (TTL: {_rsi_cache_ttl}s)")

        except StopIteration:
            # Using cached data - this is normal, not an error
            pass
        except Exception as e:
            # Only reset RSI if the RSI fetch itself failed
            error_msg = str(e)
            print(f"⚠️  Could not fetch RSI data for {symbol}: {error_msg}")
            rsi_data = {}
            print(f"📊 RSI Summary: 0/5 timeframes successful")

        # Calculate psychology state (separate try block so errors here don't affect RSI)
        try:
            # Use 1d RSI for psychology state (most reliable)
            # Note: .get() returns None if key exists with None value, so we need explicit check
            current_rsi = rsi_data.get('1d')
            if current_rsi is None:
                current_rsi = 50

            # Determine psychology state based on RSI
            if current_rsi > 70:
                psychology_data = {
                    'fomo_level': min(100, (current_rsi - 50) * 2),
                    'fear_level': max(0, (50 - current_rsi) * 2),
                    'state': 'FOMO' if current_rsi > 80 else 'MODERATE_FOMO',
                    'rsi': current_rsi
                }
            elif current_rsi < 30:
                psychology_data = {
                    'fomo_level': max(0, (current_rsi - 50) * 2),
                    'fear_level': min(100, (50 - current_rsi) * 2),
                    'state': 'FEAR' if current_rsi < 20 else 'MODERATE_FEAR',
                    'rsi': current_rsi
                }
            else:
                psychology_data = {
                    'fomo_level': 50,
                    'fear_level': 50,
                    'state': 'BALANCED',
                    'rsi': current_rsi
                }
        except Exception as e:
            # Psychology calculation error - use defaults but DON'T reset RSI data
            error_msg = str(e)
            print(f"⚠️  Could not calculate psychology state for {symbol}: {error_msg}")
            # Return default psychology values (RSI data remains intact)
            psychology_data = {'fomo_level': 50, 'fear_level': 50, 'state': 'BALANCED', 'rsi': 50}

        # Calculate probability (EOD and Next Day)
        spot_price = gex_data.get('spot_price', 0)
        net_gex = gex_data.get('net_gex', 0)
        flip_point = gex_data.get('flip_point', spot_price)

        # Determine MM state
        if net_gex < -2e9:
            mm_state = 'PANICKING'
        elif net_gex < -1e9:
            mm_state = 'SQUEEZING' if spot_price < flip_point else 'BREAKDOWN'
        elif net_gex > 1e9:
            mm_state = 'DEFENDING'
        else:
            mm_state = 'NEUTRAL'

        # Get VIX for volatility context using Polygon.io
        vix_level = 18.0  # Default
        try:
            if symbol == 'VIX':
                vix_level = spot_price
            else:
                print(f"  🔄 Fetching VIX from Polygon.io...")
                if polygon_key:
                    try:
                        import requests
                        # Get last trading day's VIX close
                        to_date = datetime.now().strftime('%Y-%m-%d')
                        from_date = (datetime.now() - timedelta(days=7)).strftime('%Y-%m-%d')

                        url = f"https://api.polygon.io/v2/aggs/ticker/VIX/range/1/day/{from_date}/{to_date}"
                        params = {"apiKey": polygon_key, "sort": "desc", "limit": 1}

                        response = requests.get(url, params=params, timeout=10)
                        if response.status_code == 200:
                            data = response.json()
                            if data.get('status') == 'OK' and data.get('results'):
                                vix_level = float(data['results'][0]['c'])  # 'c' is close price
                                print(f"  ✅ VIX from Polygon.io: {vix_level}")
                            else:
                                print(f"  ⚠️ Polygon.io returned no VIX data")
                        else:
                            print(f"  ⚠️ Polygon.io HTTP {response.status_code}")
                    except Exception as polygon_error:
                        print(f"  ⚠️ Polygon.io VIX fetch failed: {polygon_error}")
                else:
                    print(f"  ⚠️ No Polygon.io API key - using default VIX")
        except Exception as vix_error:
            print(f"  ⚠️ VIX fetch failed: {vix_error}, using default")
            pass

        # Prepare GEX data for probability calculator
        prob_gex_data = {
            'net_gex': net_gex,
            'flip_point': flip_point,
            'call_wall': gex_data.get('call_wall', spot_price * 1.02),
            'put_wall': gex_data.get('put_wall', spot_price * 0.98),
            'vix': vix_level,
            'implied_vol': gex_data.get('implied_volatility', 0.25),
            'mm_state': mm_state
        }

        # Calculate EOD and Next Day probabilities
        eod_probability = None
        next_day_probability = None
        try:
            eod_probability = probability_calc.calculate_probability(
                symbol=symbol,
                current_price=spot_price,
                gex_data=prob_gex_data,
                psychology_data=psychology_data,
                prediction_type='EOD'
            )

            next_day_probability = probability_calc.calculate_probability(
                symbol=symbol,
                current_price=spot_price,
                gex_data=prob_gex_data,
                psychology_data=psychology_data,
                prediction_type='NEXT_DAY'
            )
        except Exception as e:
            print(f"⚠️  Could not calculate probability for {symbol}: {e}")

        # Enhance data with missing fields for frontend compatibility
        enhanced_data = {
            **gex_data,
            "total_call_gex": gex_data.get('total_call_gex', 0),
            "total_put_gex": gex_data.get('total_put_gex', 0),
            "key_levels": {
                "resistance": levels_data.get('resistance', []) if levels_data else [],
                "support": levels_data.get('support', []) if levels_data else []
            },
            # NEW: Add probability data
            "probability": {
                "eod": eod_probability,
                "next_day": next_day_probability
            } if eod_probability and next_day_probability else None,
            # Add psychology and MM state
            "psychology": psychology_data,
            "mm_state": mm_state,
            "vix": vix_level,
            # NEW: Add multi-timeframe RSI (return null if no data fetched)
            "rsi": rsi_data if rsi_data and any(v is not None for v in rsi_data.values()) else None
        }

        return {
            "success": True,
            "symbol": symbol,
            "data": enhanced_data,
            "timestamp": datetime.now().isoformat()
        }

    except HTTPException:
        raise
    except Exception as e:
        print(f"❌ Unexpected error fetching GEX for {symbol}: {str(e)}")
        import traceback
        traceback.print_exc()
        raise HTTPException(status_code=500, detail=str(e))

@app.get("/api/gex/{symbol}/levels")
async def get_gex_levels(symbol: str):
    """
    Get GEX support/resistance levels for a symbol with strike-by-strike breakdown

    Returns strike-level data if available, otherwise returns empty array
    (Frontend can still display aggregate GEX data from /api/gex/{symbol})

    Args:
        symbol: Stock symbol

    Returns:
        Array of GEX levels (may be empty if gammaOI endpoint is rate limited)
    """
    try:
        symbol = symbol.upper()

        # Try to get strike-level data from gammaOI endpoint
        # This endpoint has stricter rate limits than /gex/latest
        profile = api_client.get_gex_profile(symbol)

        # If gammaOI is rate limited or unavailable, return empty array
        # Frontend will still show aggregate data from /api/gex/{symbol}
        if not profile:
            print(f"⚠️ No profile data for {symbol} - likely rate limited or not available in subscription")
            return {
                "success": True,
                "symbol": symbol,
                "levels": [],
                "data": [],
                "message": "Strike-level data unavailable (gammaOI endpoint rate limited or not included in subscription)",
                "timestamp": datetime.now().isoformat()
            }

        # Check for error from API
        if profile.get('error'):
            error_msg = profile.get('error')
            print(f"⚠️ GEX profile error for {symbol}: {error_msg}")

            # Return empty array instead of failing
            # Frontend can still display aggregate GEX metrics
            return {
                "success": True,
                "symbol": symbol,
                "levels": [],
                "data": [],
                "message": f"Strike-level data unavailable: {error_msg}",
                "timestamp": datetime.now().isoformat()
            }

        # Extract strikes data from profile
        strikes = profile.get('strikes', [])

        if not strikes:
            print(f"⚠️ No strikes data in profile for {symbol}")
            print(f"DEBUG: Profile keys: {list(profile.keys())}")
            return {
                "success": True,
                "symbol": symbol,
                "levels": [],
                "data": [],
                "message": "No strike-level data available",
                "timestamp": datetime.now().isoformat()
            }

        # Debug: Log first strike to see available fields
        if len(strikes) > 0:
            print(f"DEBUG: First strike fields: {list(strikes[0].keys())}")
            print(f"DEBUG: First strike data: {strikes[0]}")
            print(f"DEBUG: Total strikes (filtered to +/- 7 day STD): {len(strikes)}")

        # Transform strikes to match frontend interface
        # Frontend expects: {strike, call_gex, put_gex, total_gex, call_oi, put_oi, pcr}
        levels_array = []
        for strike_data in strikes:
            level = {
                "strike": strike_data.get('strike', 0),
                "call_gex": strike_data.get('call_gamma', 0),
                "put_gex": strike_data.get('put_gamma', 0),
                "total_gex": strike_data.get('total_gamma', 0),
                "call_oi": strike_data.get('call_oi', 0),
                "put_oi": strike_data.get('put_oi', 0),
                "pcr": strike_data.get('put_call_ratio', 0)
            }
            levels_array.append(level)

        # Debug: Log summary of data AND check for missing OI
        print(f"✅ Returning {len(levels_array)} strike levels for {symbol} (filtered to +/- 7 day STD)")
        if len(levels_array) > 0:
            sample = levels_array[0]
            print(f"DEBUG: Sample transformed level: {sample}")
            print(f"DEBUG: Has OI data: call_oi={sample['call_oi']}, put_oi={sample['put_oi']}, pcr={sample['pcr']}")
            print(f"DEBUG: Has total_gex: {sample['total_gex']}")

            # Check if Trading Volatility API is returning OI data
            non_zero_oi_count = sum(1 for level in levels_array if level['call_oi'] > 0 or level['put_oi'] > 0)
            print(f"DEBUG: {non_zero_oi_count}/{len(levels_array)} strikes have non-zero OI data")

            if non_zero_oi_count == 0:
                print(f"⚠️ WARNING: Trading Volatility API not returning OI data for {symbol}")
                print(f"   This is normal for some symbols or during non-market hours")
                print(f"   Raw strike keys from API: {list(strikes[0].keys()) if strikes else 'N/A'}")

        return {
            "success": True,
            "symbol": symbol,
            "levels": levels_array,
            "data": levels_array,  # Also provide as .data for compatibility
            "count": len(levels_array),
            "spot_price": profile.get('spot_price', 0),
            "flip_point": profile.get('flip_point', 0),
            "call_wall": profile.get('call_wall', 0),
            "put_wall": profile.get('put_wall', 0),
            "has_oi_data": non_zero_oi_count > 0,  # Flag for frontend
            "oi_data_warning": "Trading Volatility API not returning OI data - this is normal for some symbols or during non-market hours" if non_zero_oi_count == 0 else None,
            "timestamp": datetime.now().isoformat()
        }

    except Exception as e:
        print(f"❌ Error in get_gex_levels for {symbol}: {str(e)}")
        import traceback
        traceback.print_exc()
        raise HTTPException(status_code=500, detail=str(e))

# ============================================================================
# Gamma Intelligence Endpoints
# ============================================================================

@app.get("/api/gamma/{symbol}/intelligence")
async def get_gamma_intelligence(symbol: str, vix: float = 20):
    """
    Get comprehensive gamma intelligence - SIMPLIFIED for speed

    Returns basic gamma metrics derived from GEX data without slow external calls
    """
    try:
        symbol = symbol.upper()
        print(f"=== GAMMA INTELLIGENCE REQUEST: {symbol}, VIX: {vix} ===")

        # Get basic GEX data (fast, already working)
        gex_data = api_client.get_net_gamma(symbol)

        # Check for errors (not 'success' field - that doesn't exist!)
        if not gex_data or gex_data.get('error'):
            error_msg = gex_data.get('error', 'Unknown error') if gex_data else 'No data returned'
            raise HTTPException(
                status_code=404,
                detail=f"GEX data not available for {symbol}: {error_msg}"
            )

        # Try to get detailed profile for strike-level gamma data
        # This endpoint has strict rate limits (2/min during trading hours)
        # Gracefully degrade if not available
        profile = None
        try:
            profile = api_client.get_gex_profile(symbol)
            # If rate limited, profile will be empty dict or have error key
            if profile and profile.get('error'):
                print(f"⚠️ gammaOI unavailable for gamma intelligence: {profile.get('error')}")
                profile = None
        except Exception as e:
            print(f"⚠️ Could not fetch strike-level data for gamma intelligence: {e}")
            profile = None

        # Calculate total call and put gamma from strike-level data (if available)
        total_call_gamma = 0
        total_put_gamma = 0

        if profile and profile.get('strikes'):
            for strike in profile['strikes']:
                total_call_gamma += strike.get('call_gamma', 0)
                total_put_gamma += strike.get('put_gamma', 0)

        # If we don't have strike data, estimate from net_gex
        if total_call_gamma == 0 and total_put_gamma == 0:
            net_gex = gex_data.get('net_gex', 0)
            # Rough estimate: if net is positive, assume 60% calls, 40% puts
            if net_gex > 0:
                total_call_gamma = abs(net_gex) * 0.6
                total_put_gamma = abs(net_gex) * 0.4
            else:
                total_call_gamma = abs(net_gex) * 0.4
                total_put_gamma = abs(net_gex) * 0.6

        # Extract basic metrics
        net_gex = gex_data.get('net_gex', 0)
        spot_price = gex_data.get('spot_price', 0)

        # Calculate derived metrics
        total_gamma = total_call_gamma + total_put_gamma
        gamma_exposure_ratio = total_call_gamma / total_put_gamma if total_put_gamma > 0 else 0

        # Calculate derived metrics (real values, not estimates)
        risk_reversal = (total_call_gamma - total_put_gamma) / total_gamma if total_gamma > 0 else 0
        skew_index = gamma_exposure_ratio

        # NOTE: Vanna and Charm require strike-level option data and IV surface
        # These would need to be calculated from actual option Greeks if available
        # For now, mark as unavailable rather than showing fake estimates
        vanna_exposure = None  # Requires proper Greeks calculation
        charm_decay = None     # Requires proper Greeks calculation

        # Determine market regime
        if net_gex > 0:
            regime_state = "Positive Gamma" if net_gex > 1e9 else "Neutral"
            volatility = "Low" if net_gex > 1e9 else "Moderate"
        else:
            regime_state = "Negative Gamma"
            volatility = "High"

        trend = "Bullish" if total_call_gamma > total_put_gamma else "Bearish" if total_put_gamma > total_call_gamma else "Neutral"

        # DYNAMIC MM STATE: Calculate confidence based on actual GEX data
        from strategy_stats import calculate_mm_confidence, get_mm_states

        # Get flip point for confidence calculation
        flip_point = profile.get('flip_point', 0) if profile else 0

        # Calculate MM state and confidence dynamically
        mm_result = calculate_mm_confidence(net_gex, spot_price, flip_point)
        mm_state_name = mm_result['state']
        mm_confidence = mm_result['confidence']

        # Get MM state configuration (thresholds are now adaptive)
        mm_states_config = get_mm_states()
        mm_state = mm_states_config.get(mm_state_name, mm_states_config['NEUTRAL'])

        # Override hardcoded confidence with calculated confidence
        mm_state['confidence'] = mm_confidence

        print(f"📊 MM State: {mm_state_name} (confidence: {mm_confidence:.1f}%, calculated dynamically)")

        # Generate key observations
        observations = [
            f"Net GEX is {'positive' if net_gex > 0 else 'negative'} at ${abs(net_gex)/1e9:.2f}B",
            f"Call/Put gamma ratio: {gamma_exposure_ratio:.2f}",
            f"Market regime: {regime_state} with {volatility.lower()} volatility"
        ]

        # Trading implications
        implications = [
            f"{'Reduced' if net_gex > 0 else 'Increased'} volatility expected",
            f"Price likely to {'stabilize' if net_gex > 0 else 'trend'} near current levels",
            f"Consider {'selling' if net_gex > 0 else 'buying'} volatility"
        ]

        # Get strike-level data for heatmap visualization
        strikes_data = []
        if profile and profile.get('strikes'):
            strikes_data = profile['strikes']

        # Build response matching frontend expectations
        intelligence = {
            "symbol": symbol,
            "spot_price": spot_price,
            "total_gamma": total_gamma,
            "call_gamma": total_call_gamma,
            "put_gamma": total_put_gamma,
            "gamma_exposure_ratio": gamma_exposure_ratio,
            "vanna_exposure": vanna_exposure,
            "charm_decay": charm_decay,
            "risk_reversal": risk_reversal,
            "skew_index": skew_index,
            "key_observations": observations,
            "trading_implications": implications,
            "market_regime": {
                "state": regime_state,
                "volatility": volatility,
                "trend": trend
            },
            "mm_state": {
                "name": mm_state_name,
                "behavior": mm_state['behavior'],
                "confidence": mm_state['confidence'],
                "action": mm_state['action'],
                "threshold": mm_state['threshold']
            },
            "net_gex": net_gex,  # Add net_gex for MM state context
            "strikes": strikes_data,  # Include strike-level data for visualizations
            "flip_point": profile.get('flip_point', 0) if profile else 0,
            "call_wall": profile.get('call_wall', 0) if profile else 0,
            "put_wall": profile.get('put_wall', 0) if profile else 0
        }

        print(f"✅ Gamma intelligence generated successfully for {symbol}")

        return {
            "success": True,
            "symbol": symbol,
            "data": intelligence,
            "timestamp": datetime.now().isoformat()
        }

    except HTTPException:
        raise
    except Exception as e:
        print(f"❌ Error in gamma intelligence: {str(e)}")
        import traceback
        traceback.print_exc()
        raise HTTPException(status_code=500, detail=str(e))

@app.get("/api/gamma/{symbol}/expiration")
async def get_gamma_expiration(symbol: str, vix: float = 0):
    """
    Get gamma expiration intelligence for 0DTE trading

    Returns weekly gamma decay patterns, daily risk levels, trading strategies,
    and SPY directional prediction with probability
    """
    try:
        symbol = symbol.upper()
        print(f"=== GAMMA EXPIRATION REQUEST: {symbol}, VIX: {vix} ===")

        # Get current GEX data
        gex_data = api_client.get_net_gamma(symbol)

        if not gex_data or gex_data.get('error'):
            error_msg = gex_data.get('error', 'Unknown error') if gex_data else 'No data returned'
            raise HTTPException(
                status_code=404,
                detail=f"GEX data not available for {symbol}: {error_msg}"
            )

        # Get current day of week
        from datetime import datetime
        today = datetime.now()
        day_name = today.strftime('%A')
        day_num = today.weekday()  # 0=Monday, 4=Friday

        # Get VIX if not provided - use flexible price data fetcher with intelligent fallback
        current_vix = vix
        last_known_vix = None  # Could be retrieved from cache/database in future

        if current_vix == 0:
            try:
                # Import flexible price data fetcher (multi-source: yfinance, alpha vantage, polygon, twelve data)
                import sys
                from pathlib import Path
                parent_dir = Path(__file__).parent.parent
                if str(parent_dir) not in sys.path:
                    sys.path.insert(0, str(parent_dir))

                from flexible_price_data import get_current_price
                from config import get_vix_fallback

                vix_price = get_current_price('^VIX')
                if vix_price and vix_price > 0:
                    current_vix = vix_price
                    print(f"✅ VIX fetched from flexible source: {current_vix:.2f}")
                else:
                    # Use intelligent fallback (historical average instead of arbitrary 20.0)
                    current_vix = get_vix_fallback(last_known_vix)
                    print(f"⚠️ VIX fetch failed - using fallback: {current_vix:.2f} (historical average)")
            except Exception as e:
                from config import get_vix_fallback
                current_vix = get_vix_fallback(last_known_vix)
                print(f"⚠️ Could not fetch VIX: {e}")
                print(f"   Using fallback: {current_vix:.2f} (historical average)")

        # Get current gamma from API first (needed for adaptive pattern selection)
        net_gex = gex_data.get('net_gex', 0)
        spot_price = gex_data.get('spot_price', 0)
        flip_point = gex_data.get('flip_point', 0)
        call_wall = gex_data.get('call_wall')
        put_wall = gex_data.get('put_wall')

        # Fallback: If walls not available from get_net_gamma, try get_gex_profile
        if (call_wall is None or put_wall is None or call_wall == 0 or put_wall == 0):
            print(f"⚠️ Walls missing from get_net_gamma, fetching from get_gex_profile...")
            try:
                profile_data = api_client.get_gex_profile(symbol)
                if profile_data and 'call_wall' in profile_data:
                    if call_wall is None or call_wall == 0:
                        call_wall = profile_data.get('call_wall', 0)
                    if put_wall is None or put_wall == 0:
                        put_wall = profile_data.get('put_wall', 0)
                    print(f"✅ Fetched walls from profile: Call ${call_wall}, Put ${put_wall}")
            except Exception as e:
                print(f"⚠️ Could not fetch walls from profile: {e}")
                call_wall = call_wall or 0
                put_wall = put_wall or 0

        # Ensure walls are numbers (not None)
        call_wall = call_wall if call_wall is not None else 0
        put_wall = put_wall if put_wall is not None else 0

        # Get adaptive weekly gamma pattern based on VIX and GEX conditions
        from config import get_gamma_decay_pattern
        weekly_gamma_pattern = get_gamma_decay_pattern(vix=current_vix, net_gex=net_gex)

        # Log which pattern was selected
        if net_gex < -2e9:
            pattern_name = "FRONT_LOADED (high negative GEX)"
        elif current_vix > 30:
            pattern_name = "FRONT_LOADED (high VIX)"
        elif current_vix < 15:
            pattern_name = "BACK_LOADED (low VIX)"
        else:
            pattern_name = "BALANCED (normal conditions)"
        print(f"📊 Selected gamma decay pattern: {pattern_name}")

        # Estimate total weekly gamma (reverse calculate from current day)
        current_day_pct = weekly_gamma_pattern.get(day_num, 0.5)
        estimated_monday_gamma = abs(net_gex) / current_day_pct if current_day_pct > 0 else abs(net_gex)

        # Calculate weekly gamma for each day
        # Calculate total decay percentage dynamically
        total_decay_pct = int((1.0 - weekly_gamma_pattern[4]) * 100)  # % decayed by Friday

        weekly_gamma = {
            'monday': estimated_monday_gamma * weekly_gamma_pattern[0],
            'tuesday': estimated_monday_gamma * weekly_gamma_pattern[1],
            'wednesday': estimated_monday_gamma * weekly_gamma_pattern[2],
            'thursday': estimated_monday_gamma * weekly_gamma_pattern[3],
            'friday': estimated_monday_gamma * weekly_gamma_pattern[4],
            'total_decay_pct': total_decay_pct,
            'decay_pattern': pattern_name.split('(')[0].strip()  # Extract pattern type
        }

        # Current vs after close
        current_gamma = abs(net_gex)
        next_day_num = (day_num + 1) % 5
        next_day_pct = weekly_gamma_pattern.get(next_day_num, 0.08)
        after_close_gamma = estimated_monday_gamma * next_day_pct
        gamma_loss_today = current_gamma - after_close_gamma
        gamma_loss_pct = int((gamma_loss_today / current_gamma * 100)) if current_gamma > 0 else 0

        # Calculate daily risk levels
        # Risk based on gamma decay rate and volatility
        daily_risks = {
            'monday': 29,    # Low risk, max gamma
            'tuesday': 41,   # Moderate, gamma declining
            'wednesday': 70, # High, major decay point
            'thursday': 38,  # Moderate, post-decay
            'friday': 100    # Extreme, final expiration
        }

        # Determine risk level for today
        today_risk = daily_risks.get(day_name.lower(), 50)
        if today_risk >= 70:
            risk_level = 'EXTREME'
        elif today_risk >= 50:
            risk_level = 'HIGH'
        elif today_risk >= 30:
            risk_level = 'MODERATE'
        else:
            risk_level = 'LOW'

        # =================================================================
        # DIRECTIONAL PREDICTION - SPY Up/Down/Sideways for the Day
        # =================================================================

        directional_prediction = None

        # Only calculate prediction if we have required data
        # Use 'is not None' to allow for 0 values (flip_point could theoretically be 0)
        if spot_price is not None and spot_price > 0 and flip_point is not None:
            # Import configuration
            from config import (
                DirectionalPredictionConfig as DPC,
                VIXConfig,
                get_gex_thresholds
            )

            # Get adaptive GEX thresholds (could use historical average if available)
            # For now, use fixed thresholds as fallback
            gex_thresholds = get_gex_thresholds(symbol, avg_gex=None)

            # Calculate directional factors
            spot_vs_flip_pct = ((spot_price - flip_point) / flip_point * 100) if flip_point else 0
            distance_to_call_wall = ((call_wall - spot_price) / spot_price * 100) if call_wall and spot_price else 999
            distance_to_put_wall = ((spot_price - put_wall) / spot_price * 100) if put_wall and spot_price else 999

            # Directional scoring (0-100)
            bullish_score = DPC.NEUTRAL_SCORE  # Start neutral (from config)
            confidence_factors = []

            # Factor 1: GEX Regime (configurable weight)
            if net_gex < gex_thresholds['moderate_negative']:  # Short gamma (amplification)
                if spot_price > flip_point:
                    bullish_score += DPC.GEX_REGIME_STRONG_INFLUENCE
                    confidence_factors.append("Short gamma + above flip = upside momentum")
                else:
                    bullish_score -= DPC.GEX_REGIME_STRONG_INFLUENCE
                    confidence_factors.append("Short gamma + below flip = downside risk")
            elif net_gex > gex_thresholds['moderate_positive']:  # Long gamma (dampening)
                # Range-bound expectation
                if spot_vs_flip_pct > 1:
                    bullish_score += DPC.GEX_REGIME_MILD_INFLUENCE
                    confidence_factors.append("Long gamma + above flip = mild upward pull")
                elif spot_vs_flip_pct < -1:
                    bullish_score -= DPC.GEX_REGIME_MILD_INFLUENCE
                    confidence_factors.append("Long gamma + below flip = mild downward pull")
                else:
                    confidence_factors.append("Long gamma near flip = range-bound likely")

            # Factor 2: Proximity to Walls (configurable weight)
            if distance_to_call_wall < DPC.WALL_PROXIMITY_THRESHOLD:  # Configurable threshold
                bullish_score -= DPC.WALL_INFLUENCE
                confidence_factors.append(f"Near call wall ${call_wall:.0f} = resistance")
            elif distance_to_put_wall < DPC.WALL_PROXIMITY_THRESHOLD:
                bullish_score += DPC.WALL_INFLUENCE
                confidence_factors.append(f"Near put wall ${put_wall:.0f} = support")

            # Factor 3: VIX Regime (configurable weight)
            if current_vix > VIXConfig.ELEVATED_VIX_THRESHOLD:  # Elevated volatility
                confidence_factors.append(f"VIX {current_vix:.1f} = elevated volatility")
                bullish_score = DPC.NEUTRAL_SCORE + (bullish_score - DPC.NEUTRAL_SCORE) * DPC.VIX_HIGH_DAMPENING
            elif current_vix < VIXConfig.LOW_VIX_THRESHOLD:  # Low volatility
                confidence_factors.append(f"VIX {current_vix:.1f} = low volatility favors range")
                bullish_score = DPC.NEUTRAL_SCORE + (bullish_score - DPC.NEUTRAL_SCORE) * DPC.VIX_LOW_DAMPENING
            else:
                confidence_factors.append(f"VIX {current_vix:.1f} = moderate volatility")

            # Factor 4: Day of Week (configurable weight)
            if day_name in ['Monday', 'Tuesday']:
                confidence_factors.append(f"{day_name} = high gamma, range-bound bias")
                bullish_score = DPC.NEUTRAL_SCORE + (bullish_score - DPC.NEUTRAL_SCORE) * DPC.DAY_OF_WEEK_DAMPENING
            elif day_name == 'Friday':
                confidence_factors.append(f"Friday = low gamma, more volatile")

            # Determine direction and confidence (using configurable thresholds)
            if bullish_score >= DPC.UPWARD_THRESHOLD:
                direction = "UPWARD"
                direction_emoji = "📈"
                probability = int(bullish_score)
                expected_move = "Expect push toward call wall or breakout higher"
            elif bullish_score <= DPC.DOWNWARD_THRESHOLD:
                direction = "DOWNWARD"
                direction_emoji = "📉"
                probability = int(100 - bullish_score)
                expected_move = "Expect push toward put wall or breakdown lower"
            else:
                direction = "SIDEWAYS"
                direction_emoji = "↔️"
                probability = int(100 - abs(bullish_score - 50) * 2)
                expected_move = f"Expect range between ${put_wall:.0f} - ${call_wall:.0f}" if put_wall and call_wall else "Range-bound expected"

            # Calculate expected range
            if put_wall and call_wall:
                range_width = ((call_wall - put_wall) / spot_price * 100)
                range_str = f"${put_wall:.0f} - ${call_wall:.0f}"
                range_pct = f"{range_width:.1f}%"
            else:
                range_str = "N/A"
                range_pct = "N/A"

            directional_prediction = {
                'direction': direction,
                'direction_emoji': direction_emoji,
                'probability': probability,
                'bullish_score': round(bullish_score, 1),
                'expected_move': expected_move,
                'expected_range': range_str,
                'range_width_pct': range_pct,
                'spot_vs_flip_pct': round(spot_vs_flip_pct, 2),
                'distance_to_call_wall_pct': round(distance_to_call_wall, 2) if distance_to_call_wall < 999 else None,
                'distance_to_put_wall_pct': round(distance_to_put_wall, 2) if distance_to_put_wall < 999 else None,
                'key_factors': confidence_factors[:4],  # Top 4 factors
                'vix': round(current_vix, 2)
            }

            print(f"✅ Directional prediction: {direction} {probability}%")

        expiration_data = {
            'symbol': symbol,
            'current_day': day_name,
            'current_gamma': current_gamma,
            'after_close_gamma': after_close_gamma,
            'gamma_loss_today': gamma_loss_today,
            'gamma_loss_pct': gamma_loss_pct,
            'risk_level': risk_level,
            'weekly_gamma': weekly_gamma,
            'daily_risks': daily_risks,
            'spot_price': spot_price,
            'flip_point': flip_point,
            'net_gex': net_gex,
            'call_wall': call_wall,
            'put_wall': put_wall,
            'directional_prediction': directional_prediction
        }

        print(f"✅ Gamma expiration data generated for {symbol}")

        return {
            "success": True,
            "symbol": symbol,
            "data": expiration_data,
            "timestamp": datetime.now().isoformat()
        }

    except HTTPException:
        raise
    except Exception as e:
        print(f"❌ Error fetching gamma expiration: {str(e)}")
        import traceback
        traceback.print_exc()
        raise HTTPException(status_code=500, detail=str(e))


@app.get("/api/gamma/{symbol}/expiration-waterfall")
async def get_gamma_expiration_waterfall(symbol: str):
    """
    Get gamma expiration data formatted for waterfall visualization

    Returns strike-by-strike gamma breakdown by expiration date
    showing how gamma decays day-by-day across the timeline

    Args:
        symbol: Stock symbol (e.g., 'SPY')

    Returns:
        {
            "expirations": List[dict],  # Expiration-level data
            "strikes_by_expiration": dict,  # Strike-level data per expiration
            "current_price": float,
            "net_gex": float,
            "summary": dict
        }
    """
    try:
        symbol = symbol.upper()
        print(f"=== GAMMA EXPIRATION WATERFALL REQUEST: {symbol} ===")

        # Use gamma expiration builder
        import sys
        from pathlib import Path
        parent_dir = Path(__file__).parent.parent
        if str(parent_dir) not in sys.path:
            sys.path.insert(0, str(parent_dir))

        from gamma_expiration_builder import build_gamma_with_expirations

        # Build complete gamma data with expiration breakdown
        gamma_data = build_gamma_with_expirations(symbol, use_tv_api=True)

        if not gamma_data or not gamma_data.get('expirations'):
            return {
                "success": False,
                "error": "No expiration data available",
                "expirations": [],
                "strikes_by_expiration": {},
                "current_price": 0,
                "net_gex": 0,
                "summary": {}
            }

        # Format expirations for waterfall
        expirations = []
        strikes_by_expiration = {}

        for exp in gamma_data['expirations']:
            exp_date_str = exp['expiration_date'].isoformat()

            # Expiration-level data
            expirations.append({
                'expiration_date': exp_date_str,
                'dte': exp['dte'],
                'expiration_type': exp['expiration_type'],
                'total_gamma_expiring': abs(exp['total_call_gamma']) + abs(exp['total_put_gamma']),
                'net_gamma': exp['net_gamma'],
                'strikes_count': len(exp['call_strikes']) + len(exp['put_strikes'])
            })

            # Strike-level data
            strikes = {}

            # Process call strikes
            for strike_data in exp['call_strikes']:
                strike = strike_data['strike']
                if strike not in strikes:
                    strikes[strike] = {
                        'strike': strike,
                        'call_gamma': 0,
                        'put_gamma': 0,
                        'total_gamma': 0,
                        'distance_pct': (strike - gamma_data['spot_price']) / gamma_data['spot_price'] * 100 if gamma_data['spot_price'] > 0 else 0
                    }
                strikes[strike]['call_gamma'] = abs(strike_data['gamma_exposure'])
                strikes[strike]['total_gamma'] += abs(strike_data['gamma_exposure'])

            # Process put strikes
            for strike_data in exp['put_strikes']:
                strike = strike_data['strike']
                if strike not in strikes:
                    strikes[strike] = {
                        'strike': strike,
                        'call_gamma': 0,
                        'put_gamma': 0,
                        'total_gamma': 0,
                        'distance_pct': (strike - gamma_data['spot_price']) / gamma_data['spot_price'] * 100 if gamma_data['spot_price'] > 0 else 0
                    }
                strikes[strike]['put_gamma'] = abs(strike_data['gamma_exposure'])
                strikes[strike]['total_gamma'] += abs(strike_data['gamma_exposure'])

            # Sort strikes by total gamma (top 20 per expiration)
            sorted_strikes = sorted(strikes.values(), key=lambda x: x['total_gamma'], reverse=True)[:20]
            strikes_by_expiration[exp_date_str] = sorted_strikes

        # Calculate summary statistics
        total_gamma_next_7d = sum(
            e['total_gamma_expiring']
            for e in expirations
            if e['dte'] <= 7
        )

        total_gamma_next_30d = sum(
            e['total_gamma_expiring']
            for e in expirations
            if e['dte'] <= 30
        )

        # Find major expiration (largest gamma)
        major_exp = max(expirations, key=lambda x: x['total_gamma_expiring']) if expirations else None

        summary = {
            'total_expirations': len(expirations),
            'total_gamma_next_7d': total_gamma_next_7d,
            'total_gamma_next_30d': total_gamma_next_30d,
            'major_expiration': major_exp['expiration_date'] if major_exp else None,
            'major_expiration_gamma': major_exp['total_gamma_expiring'] if major_exp else 0
        }

        print(f"✅ Waterfall data generated: {len(expirations)} expirations")

        return {
            "success": True,
            "symbol": symbol,
            "expirations": expirations,
            "strikes_by_expiration": strikes_by_expiration,
            "current_price": gamma_data['spot_price'],
            "net_gex": gamma_data['net_gex'],
            "summary": summary,
            "timestamp": datetime.now().isoformat()
        }

    except Exception as e:
        print(f"❌ Error generating waterfall data: {str(e)}")
        import traceback
        traceback.print_exc()
        raise HTTPException(status_code=500, detail=str(e))


@app.get("/api/gamma/{symbol}/history")
async def get_gamma_history(symbol: str, days: int = 30):
    """
    Get historical gamma exposure data for trend analysis

    Args:
        symbol: Stock symbol
        days: Number of days of history to fetch (default 30)

    Returns:
        Historical gamma data including net_gex, spot_price, etc.
    """
    try:
        symbol = symbol.upper()
        print(f"=== GAMMA HISTORY REQUEST: {symbol}, days: {days} ===")

        # Use existing TradingVolatilityAPI to get historical data
        history_data = api_client.get_historical_gamma(symbol, days_back=days)

        if not history_data:
            return {
                "success": True,
                "symbol": symbol,
                "data": [],
                "message": "No historical data available",
                "timestamp": datetime.now().isoformat()
            }

        # Transform data for frontend
        formatted_history = []
        for entry in history_data:
            formatted_history.append({
                "date": entry.get('collection_date', ''),
                "price": float(entry.get('price') or 0),
                "net_gex": float(entry.get('skew_adjusted_gex') or 0),
                "flip_point": float(entry.get('gex_flip_price') or 0),
                "implied_volatility": float(entry.get('implied_volatility') or 0),
                "put_call_ratio": float(entry.get('put_call_ratio_open_interest') or 0)
            })

        print(f"✅ Fetched {len(formatted_history)} historical data points for {symbol}")

        return {
            "success": True,
            "symbol": symbol,
            "data": formatted_history,
            "timestamp": datetime.now().isoformat()
        }

    except Exception as e:
        print(f"❌ Error fetching gamma history: {str(e)}")
        import traceback
        traceback.print_exc()
        raise HTTPException(status_code=500, detail=str(e))


# ============================================================================
# Strategy Optimizer Endpoints (AI-Powered)
# ============================================================================

@app.get("/api/optimizer/analyze/{strategy_name}")
async def optimize_strategy(strategy_name: str):
    """
    AI-powered strategy optimization with dynamic stats integration
    
    Analyzes strategy performance and provides specific optimization recommendations
    Uses live win rates from auto-updated backtest results
    
    Args:
        strategy_name: Name of strategy to optimize (e.g., "BULLISH_CALL_SPREAD")
        
    Returns:
        AI analysis with specific, actionable recommendations
    """
    try:
        import os
        
        api_key = os.getenv('ANTHROPIC_API_KEY') or os.getenv('CLAUDE_API_KEY')
        if not api_key:
            raise HTTPException(
                status_code=500,
                detail="ANTHROPIC_API_KEY not set. Configure API key to use optimizer."
            )
        
        from ai_strategy_optimizer import StrategyOptimizerAgent
        
        optimizer = StrategyOptimizerAgent(anthropic_api_key=api_key)
        
        # Use dynamic stats integration
        result = optimizer.optimize_with_dynamic_stats(strategy_name=strategy_name)
        
        return {
            "success": True,
            "strategy": strategy_name,
            "optimization": result,
            "timestamp": datetime.now().isoformat()
        }
        
    except HTTPException:
        raise
    except ImportError as e:
        raise HTTPException(
            status_code=500,
            detail=f"Optimizer dependencies not installed: {str(e)}. Run: pip install langchain-anthropic"
        )
    except Exception as e:
        print(f"❌ Error in strategy optimizer: {str(e)}")
        import traceback
        traceback.print_exc()
        raise HTTPException(status_code=500, detail=str(e))


@app.get("/api/optimizer/analyze-all")
async def optimize_all_strategies():
    """
    AI-powered analysis of ALL strategies with dynamic stats
    
    Ranks strategies by profitability, identifies top performers,
    and provides resource allocation recommendations
    
    Returns:
        Comprehensive AI analysis of all trading strategies
    """
    try:
        import os
        
        api_key = os.getenv('ANTHROPIC_API_KEY') or os.getenv('CLAUDE_API_KEY')
        if not api_key:
            raise HTTPException(
                status_code=500,
                detail="ANTHROPIC_API_KEY not set. Configure API key to use optimizer."
            )
        
        from ai_strategy_optimizer import StrategyOptimizerAgent
        
        optimizer = StrategyOptimizerAgent(anthropic_api_key=api_key)
        
        # Use dynamic stats integration (analyzes all)
        result = optimizer.optimize_with_dynamic_stats(strategy_name=None)
        
        return {
            "success": True,
            "optimization": result,
            "timestamp": datetime.now().isoformat()
        }
        
    except HTTPException:
        raise
    except ImportError as e:
        raise HTTPException(
            status_code=500,
            detail=f"Optimizer dependencies not installed: {str(e)}. Run: pip install langchain-anthropic"
        )
    except Exception as e:
        print(f"❌ Error in strategy optimizer: {str(e)}")
        import traceback
        traceback.print_exc()
        raise HTTPException(status_code=500, detail=str(e))


@app.post("/api/optimizer/recommend-trade")
async def get_trade_recommendation(request: dict):
    """
    AI-powered real-time trade recommendation
    
    Analyzes current market conditions and provides specific trade recommendation
    with entry, stop, target, and confidence level
    
    Request body:
    {
        "symbol": "SPY",
        "price": 580.50,
        "net_gex": -2500000000,
        "vix": 18.5,
        "flip_point": 578.0,
        "call_wall": 585.0,
        "put_wall": 575.0
    }
    
    Returns:
        Specific trade recommendation (BUY/SELL/WAIT) with reasoning
    """
    try:
        import os
        
        api_key = os.getenv('ANTHROPIC_API_KEY') or os.getenv('CLAUDE_API_KEY')
        if not api_key:
            raise HTTPException(
                status_code=500,
                detail="ANTHROPIC_API_KEY not set. Configure API key to use optimizer."
            )
        
        from ai_strategy_optimizer import StrategyOptimizerAgent
        
        optimizer = StrategyOptimizerAgent(anthropic_api_key=api_key)
        
        # Get trade recommendation based on current market data
        result = optimizer.get_trade_recommendation(current_market_data=request)
        
        return {
            "success": True,
            "trade_recommendation": result,
            "timestamp": datetime.now().isoformat()
        }
        
    except HTTPException:
        raise
    except ImportError as e:
        raise HTTPException(
            status_code=500,
            detail=f"Optimizer dependencies not installed: {str(e)}. Run: pip install langchain-anthropic"
        )
    except Exception as e:
        print(f"❌ Error getting trade recommendation: {str(e)}")
        import traceback
        traceback.print_exc()
        raise HTTPException(status_code=500, detail=str(e))

# ============================================================================
# AI Copilot Endpoints
# ============================================================================

@app.post("/api/ai/analyze")
async def ai_analyze_market(request: dict):
    """
    Generate AI market analysis and trade recommendations

    Request body:
    {
        "symbol": "SPY",
        "query": "What's the best trade right now?",
        "market_data": {...},  # Optional GEX data
        "gamma_intel": {...}   # Optional gamma intelligence
    }

    Returns:
        Claude AI analysis and recommendations
    """
    try:
        symbol = request.get('symbol', 'SPY').upper()
        query = request.get('query', '')
        market_data = request.get('market_data', {})
        gamma_intel = request.get('gamma_intel')

        if not query:
            raise HTTPException(status_code=400, detail="Query is required")

        # If no market data provided, fetch it
        if not market_data:
            gex_data = api_client.get_net_gamma(symbol)
            market_data = {
                'net_gex': gex_data.get('net_gex', 0),
                'spot_price': gex_data.get('spot_price', 0),
                'flip_point': gex_data.get('flip_point', 0),
                'symbol': symbol
            }

        # Use existing ClaudeIntelligence (UNCHANGED LOGIC)
        ai_response = claude_ai.analyze_market(
            market_data=market_data,
            user_query=query,
            gamma_intel=gamma_intel
        )

        return {
            "success": True,
            "symbol": symbol,
            "query": query,
            "response": ai_response,
            "timestamp": datetime.now().isoformat()
        }

    except Exception as e:
        raise HTTPException(status_code=500, detail=str(e))

# ============================================================================
# WebSocket - Real-Time Market Data
# ============================================================================

class ConnectionManager:
    """Manage WebSocket connections"""

    def __init__(self):
        self.active_connections: list[WebSocket] = []

    async def connect(self, websocket: WebSocket):
        await websocket.accept()
        self.active_connections.append(websocket)

    def disconnect(self, websocket: WebSocket):
        self.active_connections.remove(websocket)

    async def broadcast(self, message: dict):
        for connection in self.active_connections:
            try:
                await connection.send_json(message)
            except:
                pass

manager = ConnectionManager()

@app.websocket("/ws/market-data")
async def websocket_market_data(websocket: WebSocket, symbol: str = "SPY"):
    """
    WebSocket endpoint for real-time market data updates

    Query params:
        symbol: Stock symbol to monitor (default: SPY)

    Sends updates every 30 seconds during market hours
    """
    await manager.connect(websocket)
    symbol = symbol.upper()

    try:
        import asyncio

        while True:
            # Check if market is open
            if is_market_open():
                # Fetch latest GEX data
                gex_data = api_client.get_net_gamma(symbol)

                # Send update to client
                await websocket.send_json({
                    "type": "market_update",
                    "symbol": symbol,
                    "data": gex_data,
                    "timestamp": datetime.now().isoformat()
                })

                # Wait 30 seconds
                await asyncio.sleep(30)
            else:
                # Market closed - send status and wait longer
                await websocket.send_json({
                    "type": "market_closed",
                    "message": "Market is currently closed",
                    "timestamp": datetime.now().isoformat()
                })

                # Wait 5 minutes when market is closed
                await asyncio.sleep(300)

    except WebSocketDisconnect:
        manager.disconnect(websocket)
    except Exception as e:
        manager.disconnect(websocket)
        print(f"WebSocket error: {e}")

# ============================================================================
# Error Handlers
# ============================================================================

@app.exception_handler(404)
async def not_found_handler(request, exc):
    response = JSONResponse(
        status_code=404,
        content={
            "success": False,
            "error": "Not found",
            "detail": str(exc.detail) if hasattr(exc, 'detail') else "Resource not found"
        }
    )
    # Add CORS headers to error responses
    response.headers["Access-Control-Allow-Origin"] = "*"
    response.headers["Access-Control-Allow-Methods"] = "GET, POST, PUT, DELETE, OPTIONS, PATCH"
    response.headers["Access-Control-Allow-Headers"] = "*"
    return response

@app.exception_handler(500)
async def internal_error_handler(request, exc):
    response = JSONResponse(
        status_code=500,
        content={
            "success": False,
            "error": "Internal server error",
            "detail": str(exc)
        }
    )
    # Add CORS headers to error responses
    response.headers["Access-Control-Allow-Origin"] = "*"
    response.headers["Access-Control-Allow-Methods"] = "GET, POST, PUT, DELETE, OPTIONS, PATCH"
    response.headers["Access-Control-Allow-Headers"] = "*"
    return response

# ============================================================================
# ============================================================================
# Position Sizing Endpoints
# ============================================================================

@app.post("/api/position-sizing/calculate")
async def calculate_position_sizing(
    account_size: float,
    risk_percent: float,
    win_rate: float,
    risk_reward: float,
    option_premium: float,
    max_loss_per_contract: float = None
):
    """
    Calculate optimal position size using Kelly Criterion and Risk of Ruin

    Returns:
    - Kelly Criterion sizing
    - Optimal F sizing
    - Risk of Ruin probability
    - Recommended contracts
    """
    try:
        # Kelly Criterion: f* = (p*b - q) / b
        # where p = win probability, q = loss probability, b = win/loss ratio
        p = win_rate / 100  # Convert percentage to decimal
        q = 1 - p
        b = risk_reward  # win/loss ratio

        kelly_pct = ((p * b) - q) / b if b > 0 else 0
        kelly_pct = max(0, min(kelly_pct, 1))  # Clamp between 0 and 1

        # Half Kelly (more conservative, recommended)
        half_kelly_pct = kelly_pct / 2

        # Quarter Kelly (very conservative)
        quarter_kelly_pct = kelly_pct / 4

        # Calculate actual dollar amounts
        kelly_dollars = account_size * kelly_pct
        half_kelly_dollars = account_size * half_kelly_pct
        quarter_kelly_dollars = account_size * quarter_kelly_pct

        # User's current risk amount
        user_risk_dollars = account_size * (risk_percent / 100)

        # Calculate contracts based on different methods
        max_loss = max_loss_per_contract if max_loss_per_contract else (option_premium * 100)

        kelly_contracts = max(1, int(kelly_dollars / max_loss))
        half_kelly_contracts = max(1, int(half_kelly_dollars / max_loss))
        quarter_kelly_contracts = max(1, int(quarter_kelly_dollars / max_loss))
        user_contracts = max(1, int(user_risk_dollars / max_loss))

        # Risk of Ruin calculation (simplified)
        # Probability of losing entire account with given win rate and risk per trade
        risk_of_ruin_kelly = calculate_risk_of_ruin(p, kelly_pct)
        risk_of_ruin_half_kelly = calculate_risk_of_ruin(p, half_kelly_pct)
        risk_of_ruin_user = calculate_risk_of_ruin(p, risk_percent / 100)

        # Optimal F (Ralph Vince method)
        # Simplified: f = 1 / biggest_loss_percentage
        # For options, assume biggest loss = 100% of premium
        optimal_f_pct = 1 / (max_loss / account_size) if max_loss > 0 else 0
        optimal_f_pct = min(optimal_f_pct, kelly_pct)  # Never exceed Kelly
        optimal_f_contracts = max(1, int((account_size * optimal_f_pct) / max_loss))

        return {
            "success": True,
            "kelly_criterion": {
                "full_kelly_pct": round(kelly_pct * 100, 2),
                "half_kelly_pct": round(half_kelly_pct * 100, 2),
                "quarter_kelly_pct": round(quarter_kelly_pct * 100, 2),
                "full_kelly_dollars": round(kelly_dollars, 2),
                "half_kelly_dollars": round(half_kelly_dollars, 2),
                "quarter_kelly_dollars": round(quarter_kelly_dollars, 2),
                "full_kelly_contracts": kelly_contracts,
                "half_kelly_contracts": half_kelly_contracts,
                "quarter_kelly_contracts": quarter_kelly_contracts,
                "risk_of_ruin": round(risk_of_ruin_kelly * 100, 2)
            },
            "optimal_f": {
                "optimal_f_pct": round(optimal_f_pct * 100, 2),
                "optimal_f_contracts": optimal_f_contracts,
                "optimal_f_dollars": round(account_size * optimal_f_pct, 2)
            },
            "user_sizing": {
                "user_risk_pct": risk_percent,
                "user_risk_dollars": round(user_risk_dollars, 2),
                "user_contracts": user_contracts,
                "risk_of_ruin": round(risk_of_ruin_user * 100, 2)
            },
            "recommendation": {
                "recommended_method": "Half Kelly" if half_kelly_pct < risk_percent / 100 else "Quarter Kelly",
                "recommended_contracts": half_kelly_contracts if half_kelly_pct < risk_percent / 100 else quarter_kelly_contracts,
                "recommended_dollars": round(half_kelly_dollars if half_kelly_pct < risk_percent / 100 else quarter_kelly_dollars, 2),
                "recommended_pct": round((half_kelly_pct if half_kelly_pct < risk_percent / 100 else quarter_kelly_pct) * 100, 2),
                "reasoning": "Half Kelly balances growth with safety" if half_kelly_pct < risk_percent / 100 else "Quarter Kelly recommended for higher risk setups"
            },
            "parameters": {
                "account_size": account_size,
                "risk_percent": risk_percent,
                "win_rate": win_rate,
                "risk_reward": risk_reward,
                "option_premium": option_premium,
                "max_loss_per_contract": max_loss
            }
        }

    except Exception as e:
        print(f"❌ Error in position sizing calculation: {str(e)}")
        raise HTTPException(status_code=500, detail=str(e))

def calculate_risk_of_ruin(win_rate: float, risk_per_trade: float) -> float:
    """
    Calculate probability of ruin (losing entire account)

    Simplified formula based on gambler's ruin problem
    """
    if win_rate >= 1.0 or risk_per_trade <= 0:
        return 0.0

    if win_rate <= 0.0:
        return 1.0

    # Simplified: higher risk per trade and lower win rate = higher ruin probability
    # This is an approximation
    ruin_prob = (1 - win_rate) / win_rate * risk_per_trade * 10
    return min(1.0, max(0.0, ruin_prob))

# ============================================================================
# Autonomous Trader Endpoints
# ============================================================================
# ============================================================================

# Initialize trader (if exists)
try:
    from autonomous_paper_trader import AutonomousPaperTrader
    trader = AutonomousPaperTrader()
    trader_available = True
    print("✅ Autonomous trader initialized successfully")
except Exception as e:
    trader = None
    trader_available = False
    print(f"⚠️  Autonomous trader not available: {e}")
    print("   Trader endpoints will return mock data")

@app.get("/api/trader/status")
async def get_trader_status():
    """Get autonomous trader status"""
    if not trader_available:
        return {
            "success": True,
            "message": "Demo mode - Sample data",
            "data": {
                "is_active": False,
                "mode": "demo",
                "uptime": 0,
                "last_check": datetime.now().isoformat(),
                "strategies_active": 2,
                "total_trades_today": 3
            }
        }

    try:
        # Get live status from trader
        live_status = trader.get_live_status()
        mode = trader.get_config('mode') if trader else 'paper'

        return {
            "success": True,
            "data": {
                "is_active": live_status.get('is_working', False),
                "mode": mode,
                "status": live_status.get('status', 'UNKNOWN'),
                "current_action": live_status.get('current_action', 'System initializing...'),
                "market_analysis": live_status.get('market_analysis'),
                "last_decision": live_status.get('last_decision'),
                "last_check": live_status.get('timestamp', datetime.now().isoformat()),
                "next_check": live_status.get('next_check_time'),
                "strategies_active": 2,  # TODO: Get from trader config
                "total_trades_today": 0  # TODO: Calculate from database
            }
        }
    except Exception as e:
        raise HTTPException(status_code=500, detail=str(e))

@app.get("/api/trader/live-status")
async def get_trader_live_status():
    """
    Get real-time "thinking out loud" status from autonomous trader
    Shows what the trader is currently doing and its analysis
    """
    if not trader_available:
        # Return sample demo data
        return {
            "success": True,
            "message": "Demo mode - Sample data",
            "data": {
<<<<<<< HEAD
                "status": "OFFLINE",
                "current_action": "Trader service not available",
                "is_working": False
=======
                "total_pnl": 2450.00,
                "today_pnl": 325.50,
                "win_rate": 68.5,
                "total_trades": 27,
                "winning_trades": 18,
                "losing_trades": 9,
                "sharpe_ratio": 1.85,
                "max_drawdown": -425.00
>>>>>>> 01c4a826
            }
        }

    try:
        live_status = trader.get_live_status()

        # Add diagnostic info
        print(f"📊 Trader Live Status Query:")
        print(f"   Database: {trader.db_path}")
        print(f"   Status: {live_status.get('status')}")
        print(f"   Action: {live_status.get('current_action')}")
        print(f"   Timestamp: {live_status.get('timestamp')}")

        return {
            "success": True,
            "data": live_status
        }
    except Exception as e:
        print(f"❌ ERROR reading trader status: {e}")
        import traceback
        traceback.print_exc()
        raise HTTPException(status_code=500, detail=str(e))

@app.get("/api/trader/performance")
async def get_trader_performance():
    """Get autonomous trader performance metrics"""
    if not trader_available:
        return {
            "success": False,
            "message": "Trader not configured",
            "data": {
                "total_pnl": 0,
                "today_pnl": 0,
                "win_rate": 0,
                "total_trades": 0,
                "winning_trades": 0,
                "losing_trades": 0,
                "sharpe_ratio": 0,
                "max_drawdown": 0
            }
        }

    try:
        perf = trader.get_performance()

        # Calculate additional metrics
        winning_trades = int(perf['total_trades'] * perf['win_rate'] / 100) if perf['total_trades'] > 0 else 0
        losing_trades = perf['total_trades'] - winning_trades

        return {
            "success": True,
            "data": {
                "total_pnl": perf['total_pnl'],
                "today_pnl": perf['unrealized_pnl'],  # Approximate
                "win_rate": perf['win_rate'],
                "total_trades": perf['total_trades'],
                "winning_trades": winning_trades,
                "losing_trades": losing_trades,
                "sharpe_ratio": 0,  # TODO: Calculate sharpe ratio
                "max_drawdown": 0  # TODO: Calculate max drawdown
            }
        }
    except Exception as e:
        raise HTTPException(status_code=500, detail=str(e))

@app.get("/api/trader/trades")
async def get_trader_trades(limit: int = 10):
    """Get recent trades from autonomous trader"""
    if not trader_available:
        # Return sample demo trades
        from datetime import timedelta
        now = datetime.now()
        return {
            "success": True,
            "message": "Demo mode - Sample data",
            "data": [
                {
                    "id": 1,
                    "symbol": "SPY",
                    "strategy": "NEGATIVE_GEX_SQUEEZE",
                    "entry_price": 578.50,
                    "exit_price": 582.25,
                    "realized_pnl": 375.00,
                    "status": "CLOSED",
                    "entry_date": (now - timedelta(days=2)).strftime('%Y-%m-%d'),
                    "exit_date": (now - timedelta(days=2)).strftime('%Y-%m-%d')
                },
                {
                    "id": 2,
                    "symbol": "QQQ",
                    "strategy": "IRON_CONDOR",
                    "entry_price": 485.00,
                    "exit_price": 486.50,
                    "realized_pnl": 150.00,
                    "status": "CLOSED",
                    "entry_date": (now - timedelta(days=1)).strftime('%Y-%m-%d'),
                    "exit_date": now.strftime('%Y-%m-%d')
                },
                {
                    "id": 3,
                    "symbol": "SPY",
                    "strategy": "PREMIUM_SELLING",
                    "entry_price": 580.00,
                    "exit_price": None,
                    "unrealized_pnl": -50.00,
                    "status": "OPEN",
                    "entry_date": now.strftime('%Y-%m-%d'),
                    "exit_date": None
                }
            ]
        }

    try:
        import sqlite3
        import pandas as pd

        conn = sqlite3.connect(trader.db_path)
        trades = pd.read_sql_query(f"""
            SELECT * FROM autonomous_positions
            ORDER BY entry_date DESC, entry_time DESC
            LIMIT {limit}
        """, conn)
        conn.close()

        trades_list = trades.to_dict('records') if not trades.empty else []

        return {
            "success": True,
            "data": trades_list
        }
    except Exception as e:
        raise HTTPException(status_code=500, detail=str(e))

@app.get("/api/trader/positions")
async def get_open_positions():
    """Get currently open positions"""
    if not trader_available:
        # Return sample open positions
        now = datetime.now()
        return {
            "success": True,
            "message": "Demo mode - Sample data",
            "data": [
                {
                    "id": 1,
                    "symbol": "SPY",
                    "strategy": "NEGATIVE_GEX_SQUEEZE",
                    "entry_price": 580.00,
                    "current_price": 581.50,
                    "unrealized_pnl": 150.00,
                    "status": "OPEN",
                    "entry_date": now.strftime('%Y-%m-%d'),
                    "entry_time": "09:35:00"
                },
                {
                    "id": 2,
                    "symbol": "QQQ",
                    "strategy": "IRON_CONDOR",
                    "entry_price": 486.00,
                    "current_price": 485.75,
                    "unrealized_pnl": 75.00,
                    "status": "OPEN",
                    "entry_date": now.strftime('%Y-%m-%d'),
                    "entry_time": "10:15:00"
                }
            ]
        }

    try:
        import sqlite3
        import pandas as pd

        conn = sqlite3.connect(trader.db_path)
        positions = pd.read_sql_query("""
            SELECT * FROM autonomous_positions
            WHERE status = 'OPEN'
            ORDER BY entry_date DESC, entry_time DESC
        """, conn)
        conn.close()

        positions_list = positions.to_dict('records') if not positions.empty else []

        return {
            "success": True,
            "data": positions_list
        }
    except Exception as e:
        raise HTTPException(status_code=500, detail=str(e))

@app.get("/api/trader/trade-log")
async def get_trade_log():
    """Get today's trade log"""
    if not trader_available:
        # Return sample trade log
        now = datetime.now()
        return {
            "success": True,
            "message": "Demo mode - Sample data",
            "data": [
                {
                    "id": 1,
                    "date": now.strftime('%Y-%m-%d'),
                    "time": "09:35:12",
                    "event": "ENTRY",
                    "symbol": "SPY",
                    "strategy": "NEGATIVE_GEX_SQUEEZE",
                    "action": "BUY CALL 580",
                    "price": 580.00,
                    "notes": "GEX squeeze signal detected"
                },
                {
                    "id": 2,
                    "date": now.strftime('%Y-%m-%d'),
                    "time": "10:15:45",
                    "event": "ENTRY",
                    "symbol": "QQQ",
                    "strategy": "IRON_CONDOR",
                    "action": "SELL IC 485/490",
                    "price": 486.00,
                    "notes": "High GEX, range-bound setup"
                },
                {
                    "id": 3,
                    "date": now.strftime('%Y-%m-%d'),
                    "time": "11:22:33",
                    "event": "MONITOR",
                    "symbol": "SPY",
                    "strategy": "NEGATIVE_GEX_SQUEEZE",
                    "action": "Position +$150 (target: $200)",
                    "price": 581.50,
                    "notes": "75% to target"
                }
            ]
        }

    try:
        import sqlite3
        import pandas as pd
        from datetime import datetime

        conn = sqlite3.connect(trader.db_path)

        # Get today's date in Central Time
        from intelligence_and_strategies import get_local_time
        today = get_local_time('US/Central').strftime('%Y-%m-%d')

        log_entries = pd.read_sql_query(f"""
            SELECT * FROM autonomous_trade_log
            WHERE date = '{today}'
            ORDER BY time DESC
        """, conn)
        conn.close()

        log_list = log_entries.to_dict('records') if not log_entries.empty else []

        return {
            "success": True,
            "data": log_list
        }
    except Exception as e:
        raise HTTPException(status_code=500, detail=str(e))

@app.post("/api/trader/execute")
async def execute_trader_cycle():
    """
    Execute one autonomous trader cycle NOW

    This endpoint:
    1. Finds and executes a daily trade (if not already traded today)
    2. Manages existing open positions
    3. Returns the results
    """
    if not trader_available:
        return {
            "success": False,
            "message": "Trader not configured",
            "error": "Autonomous trader module not available"
        }

    try:
        print("\n" + "="*60)
        print(f"🤖 MANUAL TRADER EXECUTION - {datetime.now().strftime('%Y-%m-%d %H:%M:%S')}")
        print("="*60 + "\n")

        # Update status
        trader.update_live_status(
            status='MANUAL_EXECUTION',
            action='Manual execution triggered via API',
            analysis='User initiated trader cycle'
        )

        results = {
            "new_trade": None,
            "closed_positions": [],
            "message": ""
        }

        # Step 1: Try to find and execute new trade
        print("🔍 Checking for new trade opportunity...")
        try:
            position_id = trader.find_and_execute_daily_trade(api_client)

            if position_id:
                print(f"✅ SUCCESS: Opened position #{position_id}")
                results["new_trade"] = {
                    "position_id": position_id,
                    "message": f"Successfully opened position #{position_id}"
                }
                results["message"] = f"New position #{position_id} opened"
            else:
                print("ℹ️  INFO: No new trade (already traded today or no setup found)")
                results["message"] = "No new trade (already traded today or no qualifying setup)"

        except Exception as e:
            print(f"❌ ERROR during trade execution: {e}")
            import traceback
            traceback.print_exc()
            results["message"] = f"Trade execution error: {str(e)}"

        # Step 2: Manage existing positions
        print("\n🔄 Checking open positions for exit conditions...")
        try:
            actions = trader.auto_manage_positions(api_client)

            if actions:
                print(f"✅ SUCCESS: Closed {len(actions)} position(s)")
                for action in actions:
                    print(f"   - {action['strategy']}: P&L ${action['pnl']:+,.2f} ({action['pnl_pct']:+.1f}%) - {action['reason']}")

                results["closed_positions"] = actions
                if not results["message"]:
                    results["message"] = f"Closed {len(actions)} position(s)"
                else:
                    results["message"] += f", closed {len(actions)} position(s)"
            else:
                print("ℹ️  INFO: All positions look good - no exits needed")
                if not results["message"]:
                    results["message"] = "No exits needed"

        except Exception as e:
            print(f"❌ ERROR during position management: {e}")
            import traceback
            traceback.print_exc()

        # Step 3: Get performance summary
        perf = trader.get_performance()
        print("\n📊 PERFORMANCE SUMMARY:")
        print(f"   Starting Capital: ${perf['starting_capital']:,.0f}")
        print(f"   Current Value: ${perf['current_value']:,.2f}")
        print(f"   Total P&L: ${perf['total_pnl']:+,.2f} ({perf['return_pct']:+.2f}%)")
        print(f"   Total Trades: {perf['total_trades']}")
        print(f"   Open Positions: {perf['open_positions']}")
        print(f"   Win Rate: {perf['win_rate']:.1f}%")

        print(f"\n{'='*60}")
        print("CYCLE COMPLETE")
        print("="*60 + "\n")

        return {
            "success": True,
            "data": {
                **results,
                "performance": perf
            }
        }

    except Exception as e:
        print(f"❌ CRITICAL ERROR: {e}")
        import traceback
        traceback.print_exc()
        raise HTTPException(status_code=500, detail=str(e))

@app.get("/api/market/price-history/{symbol}")
async def get_price_history(symbol: str, days: int = 90):
    """
    Get price history for charting using Polygon.io

    Returns daily OHLCV data for the specified period
    """
    try:
        symbol = symbol.upper()

        print(f"📊 Fetching {days}-day price history for {symbol} from Polygon.io")

        polygon_key = os.getenv("POLYGON_API_KEY")
        if not polygon_key:
            raise HTTPException(
                status_code=503,
                detail="Polygon.io API key not configured"
            )

        # Calculate date range
        to_date = datetime.now().strftime('%Y-%m-%d')
        from_date = (datetime.now() - timedelta(days=days + 10)).strftime('%Y-%m-%d')

        # Fetch daily bars from Polygon.io
        url = f"https://api.polygon.io/v2/aggs/ticker/{symbol}/range/1/day/{from_date}/{to_date}"
        params = {"apiKey": polygon_key, "sort": "asc", "limit": 50000}

        response = requests.get(url, params=params, timeout=10)

        if response.status_code == 200:
            data = response.json()
            if data.get('status') in ['OK', 'DELAYED'] and data.get('results'):
                results = data['results']

                # Convert to chart format
                chart_data = []
                for bar in results:
                    chart_data.append({
                        "time": bar['t'] // 1000,  # Convert milliseconds to seconds
                        "value": bar['c']  # Close price
                    })

                print(f"✅ Successfully fetched {len(chart_data)} data points from Polygon.io")

                return {
                    "success": True,
                    "symbol": symbol,
                    "data": chart_data,
                    "points": len(chart_data),
                    "source": "polygon.io"
                }
            else:
                raise HTTPException(
                    status_code=503,
                    detail=f"Polygon.io returned no data for {symbol}"
                )
        else:
            raise HTTPException(
                status_code=response.status_code,
                detail=f"Polygon.io API error: {response.status_code}"
            )

    except HTTPException:
        raise
    except Exception as e:
        print(f"❌ Error fetching price history: {str(e)}")
        import traceback
        traceback.print_exc()
        raise HTTPException(
            status_code=500,
            detail=f"Failed to fetch price history: {str(e)}"
        )

@app.get("/api/trader/strategies")
async def get_strategy_stats():
    """Get real strategy statistics from trade database"""
    if not trader_available:
        return {
            "success": False,
            "message": "Trader not configured",
            "data": []
        }

    try:
        import sqlite3
        import pandas as pd

        conn = sqlite3.connect(trader.db_path)

        # Get all positions grouped by strategy
        query = """
            SELECT
                strategy,
                COUNT(*) as total_trades,
                SUM(CASE WHEN realized_pnl > 0 THEN 1 ELSE 0 END) as wins,
                SUM(CASE WHEN status = 'CLOSED' THEN realized_pnl ELSE unrealized_pnl END) as total_pnl,
                MAX(entry_date) as last_trade_date
            FROM autonomous_positions
            GROUP BY strategy
        """

        strategies = pd.read_sql_query(query, conn)
        conn.close()

        strategy_list = []
        for _, row in strategies.iterrows():
            win_rate = (row['wins'] / row['total_trades'] * 100) if row['total_trades'] > 0 else 0
            strategy_list.append({
                "name": row['strategy'],
                "total_trades": int(row['total_trades']),
                "win_rate": float(win_rate),
                "total_pnl": float(row['total_pnl']) if row['total_pnl'] else 0,
                "last_trade_date": row['last_trade_date'],
                "status": "active"  # TODO: Determine from config or recent activity
            })

        return {
            "success": True,
            "data": strategy_list
        }
    except Exception as e:
        raise HTTPException(status_code=500, detail=str(e))

@app.get("/api/strategies/compare")
async def compare_all_strategies(symbol: str = "SPY"):
    """
    Multi-Strategy Optimizer - Compare ALL strategies side-by-side
    Shows which strategy has the best win rate for current conditions
    Includes entry timing optimization
    """
    try:
        # Fetch current market data
        gex_data = api_client.get_net_gamma(symbol)

        # Debug logging - DETAILED
        print(f"\n{'='*60}")
        print(f"DEBUG: Strategy Optimizer - GEX Data Check")
        print(f"{'='*60}")
        print(f"Type of gex_data: {type(gex_data)}")
        print(f"gex_data keys: {gex_data.keys() if isinstance(gex_data, dict) else 'NOT A DICT'}")
        print(f"gex_data value (first 500 chars): {str(gex_data)[:500]}")
        print(f"{'='*60}\n")

        # Check if we got valid data
        if not gex_data:
            raise HTTPException(
                status_code=503,
                detail="No GEX data available. API might be rate-limited or unavailable."
            )

        if not isinstance(gex_data, dict):
            raise HTTPException(
                status_code=500,
                detail=f"Invalid GEX data type: {type(gex_data)}. Expected dict, got: {str(gex_data)[:200]}"
            )

        # Check for API error
        if 'error' in gex_data:
            error_msg = gex_data['error']
            if error_msg == 'rate_limit':
                raise HTTPException(
                    status_code=429,
                    detail="Trading Volatility API rate limit hit. Please wait a few minutes and try again."
                )
            else:
                raise HTTPException(
                    status_code=503,
                    detail=f"Trading Volatility API Error: {error_msg}"
                )

        # Validate required fields
        required_fields = ['spot_price', 'net_gex', 'flip_point', 'call_wall', 'put_wall']
        missing_fields = [field for field in required_fields if field not in gex_data]
        if missing_fields:
            print(f"⚠️  Missing fields in gex_data: {missing_fields}")
            print(f"Available keys: {list(gex_data.keys())}")

        # Get VIX data for additional context using Polygon.io
        polygon_key = os.getenv('POLYGON_API_KEY')
        vix = 15.0  # Default fallback

        try:
            print(f"  🔄 Fetching VIX from Polygon.io...")
            if polygon_key:
                try:
                    import requests
                    from datetime import datetime, timedelta

                    # Get last trading day's VIX close
                    to_date = datetime.now().strftime('%Y-%m-%d')
                    from_date = (datetime.now() - timedelta(days=7)).strftime('%Y-%m-%d')

                    url = f"https://api.polygon.io/v2/aggs/ticker/VIX/range/1/day/{from_date}/{to_date}"
                    params = {"apiKey": polygon_key, "sort": "desc", "limit": 1}

                    response = requests.get(url, params=params, timeout=10)
                    if response.status_code == 200:
                        data = response.json()
                        if data.get('status') == 'OK' and data.get('results'):
                            vix = float(data['results'][0]['c'])  # 'c' is close price
                            print(f"  ✅ VIX from Polygon.io: {vix}")
                        else:
                            print(f"  ⚠️ Polygon.io returned no VIX data")
                    else:
                        print(f"  ⚠️ Polygon.io HTTP {response.status_code}")
                except Exception as polygon_error:
                    print(f"  ⚠️ Polygon.io VIX fetch failed: {polygon_error}")
            else:
                print(f"  ⚠️ No Polygon.io API key - using default VIX")
        except Exception as vix_error:
            print(f"Warning: Could not fetch VIX: {vix_error}, using default {vix}")

        # Prepare market data for optimizer
        # Use the correct keys from get_net_gamma response
        # CRITICAL: Handle None values properly - use 'or 0' to provide defaults
        market_data = {
            'spot_price': float(gex_data.get('spot_price') or 0),
            'net_gex': float(gex_data.get('net_gex') or 0),
            'flip_point': float(gex_data.get('flip_point') or 0),
            'call_wall': float(gex_data.get('call_wall') or 0),
            'put_wall': float(gex_data.get('put_wall') or 0),
            'call_wall_gamma': float(gex_data.get('call_wall') or 0),
            'put_wall_gamma': float(gex_data.get('put_wall') or 0),
            'vix': float(vix or 15.0)
        }

        print(f"Market data prepared: {market_data}")

        # Get comprehensive strategy comparison
        try:
            comparison = strategy_optimizer.compare_all_strategies(market_data)
            print(f"✅ Strategy comparison completed successfully")
        except Exception as optimizer_error:
            print(f"❌ Error in strategy_optimizer.compare_all_strategies:")
            print(f"Error type: {type(optimizer_error)}")
            print(f"Error message: {str(optimizer_error)}")
            import traceback
            traceback.print_exc()
            raise HTTPException(
                status_code=500,
                detail=f"Strategy optimizer failed: {str(optimizer_error)}"
            )

        return {
            "success": True,
            "symbol": symbol,
            "data": comparison
        }
    except HTTPException:
        raise
    except Exception as e:
        import traceback
        print(f"❌ Error in compare_all_strategies endpoint:")
        print(f"Error type: {type(e)}")
        print(f"Error message: {str(e)}")
        traceback.print_exc()
        raise HTTPException(status_code=500, detail=f"Failed to compare strategies: {str(e)}")

# ============================================================================
# Multi-Symbol Scanner Endpoints (WITH DATABASE PERSISTENCE)
# ============================================================================

def init_scanner_database():
    """Initialize scanner database schema with tracking"""
    import sqlite3

    conn = sqlite3.connect('scanner_results.db')
    c = conn.cursor()

    # Scanner runs table
    c.execute('''
        CREATE TABLE IF NOT EXISTS scanner_runs (
            id TEXT PRIMARY KEY,
            timestamp DATETIME DEFAULT CURRENT_TIMESTAMP,
            symbols_scanned TEXT,
            total_symbols INTEGER,
            opportunities_found INTEGER,
            scan_duration_seconds REAL,
            user_notes TEXT
        )
    ''')

    # Scanner results table
    c.execute('''
        CREATE TABLE IF NOT EXISTS scanner_results (
            id INTEGER PRIMARY KEY AUTOINCREMENT,
            scan_id TEXT NOT NULL,
            timestamp DATETIME DEFAULT CURRENT_TIMESTAMP,
            symbol TEXT NOT NULL,
            strategy TEXT NOT NULL,
            confidence REAL,
            net_gex REAL,
            spot_price REAL,
            flip_point REAL,
            call_wall REAL,
            put_wall REAL,
            entry_price REAL,
            target_price REAL,
            stop_price REAL,
            risk_reward REAL,
            expected_move TEXT,
            reasoning TEXT,
            FOREIGN KEY (scan_id) REFERENCES scanner_runs(id)
        )
    ''')

    conn.commit()
    conn.close()

# Initialize scanner database on startup
try:
    init_scanner_database()
except Exception as e:
    print(f"Scanner DB init warning: {e}")

@app.post("/api/scanner/scan")
async def scan_symbols(request: dict):
    """
    Scan multiple symbols for trading opportunities using ALL strategies

    Returns setups with SPECIFIC money-making instructions
    """
    import sqlite3
    import uuid
    import time

    try:
        symbols = request.get('symbols', ['SPY', 'QQQ', 'IWM', 'AAPL', 'TSLA', 'NVDA'])

        # Generate unique scan ID
        scan_id = str(uuid.uuid4())
        scan_start = time.time()

        results = []

        # Add per-symbol timeout to prevent Scanner from hanging
        TIMEOUT_PER_SYMBOL = 10  # seconds
        MAX_TOTAL_SCAN_TIME = 120  # 2 minutes total

        for symbol in symbols:
            # Check if total scan time exceeded
            if time.time() - scan_start > MAX_TOTAL_SCAN_TIME:
                print(f"⚠️ Scanner timeout: {len(results)} strategies found in {time.time() - scan_start:.1f}s")
                break

            try:
                symbol_start = time.time()

                # Get real GEX data with timeout protection
                gex_data = api_client.get_net_gamma(symbol)

                # Check if this symbol took too long
                symbol_elapsed = time.time() - symbol_start
                if symbol_elapsed > TIMEOUT_PER_SYMBOL:
                    print(f"⚠️ {symbol} took {symbol_elapsed:.1f}s (timeout: {TIMEOUT_PER_SYMBOL}s), skipping...")
                    continue

                if not gex_data or gex_data.get('error'):
                    print(f"⚠️ {symbol} returned error or no data, skipping...")
                    continue

                net_gex = gex_data.get('net_gex') or 0
                spot_price = gex_data.get('spot_price') or 0
                flip_point = gex_data.get('flip_point') or 0
                call_wall = gex_data.get('call_wall') or 0
                put_wall = gex_data.get('put_wall') or 0

                # Helper function to round strikes appropriately
                def round_strike(price, increment=1.0):
                    """Round to nearest strike increment (1, 2.5, 5, etc based on price)"""
                    if price < 20:
                        inc = 0.5
                    elif price < 100:
                        inc = 1.0
                    elif price < 200:
                        inc = 2.5
                    else:
                        inc = 5.0
                    return round(price / inc) * inc

                # Calculate metrics for strategy selection
                distance_to_flip = abs(spot_price - flip_point) / spot_price * 100 if spot_price else 0
                distance_to_call_wall = abs(call_wall - spot_price) / spot_price * 100 if spot_price else 0
                distance_to_put_wall = abs(put_wall - spot_price) / spot_price * 100 if spot_price else 0

                # Calculate spread width (percentage-based for consistency)
                spread_width_pct = 0.015  # 1.5% for most strategies
                if spot_price < 50:
                    spread_width_pct = 0.02  # 2% for cheaper stocks

                spread_width = spot_price * spread_width_pct

                # Storage for all potential setups
                symbol_setups = []

                # ===== CHECK ALL 12 STRATEGIES =====

                # 1. BULLISH CALL SPREAD
                if net_gex < 0 or (net_gex >= 0 and distance_to_flip < 3.0):
                    buy_strike = round_strike(max(spot_price, flip_point - spread_width/2))
                    sell_strike = round_strike(buy_strike + spread_width)
                    target_strike = round_strike(min(call_wall, sell_strike + spread_width))

                    confidence = 0.65
                    if net_gex < -1e9:
                        confidence += 0.10
                    if distance_to_flip < 1.5:
                        confidence += 0.05

                    symbol_setups.append({
                        'symbol': symbol,
                        'strategy': 'BULLISH_CALL_SPREAD',
                        'confidence': min(confidence, 0.85),
                        'net_gex': net_gex,
                        'spot_price': spot_price,
                        'flip_point': flip_point,
                        'call_wall': call_wall,
                        'put_wall': put_wall,
                        'entry_price': buy_strike,
                        'target_price': target_strike,
                        'stop_price': put_wall,
                        'risk_reward': 2.0,
                        'expected_move': '2-4% up',
                        'win_rate': 0.65,
                        'money_making_plan': f"""BUY {buy_strike:.0f} CALL / SELL {sell_strike:.0f} CALL

Target: ${target_strike:.0f} | Stop: ${put_wall:.0f}
Risk ${(sell_strike - buy_strike):.0f} to make ${(target_strike - buy_strike):.0f}
Best with 3-14 DTE""",
                        'reasoning': f"Bullish setup. GEX: ${net_gex/1e9:.1f}B. {distance_to_flip:.1f}% from flip."
                    })

                # 2. BEARISH PUT SPREAD
                if net_gex > 1e9 or spot_price < flip_point:
                    buy_strike = round_strike(min(spot_price, flip_point + spread_width/2))
                    sell_strike = round_strike(buy_strike - spread_width)
                    target_strike = round_strike(max(put_wall, sell_strike - spread_width))

                    confidence = 0.62
                    if net_gex > 2e9:
                        confidence += 0.08

                    symbol_setups.append({
                        'symbol': symbol,
                        'strategy': 'BEARISH_PUT_SPREAD',
                        'confidence': min(confidence, 0.80),
                        'net_gex': net_gex,
                        'spot_price': spot_price,
                        'flip_point': flip_point,
                        'call_wall': call_wall,
                        'put_wall': put_wall,
                        'entry_price': buy_strike,
                        'target_price': target_strike,
                        'stop_price': call_wall,
                        'risk_reward': 2.0,
                        'expected_move': '2-4% down',
                        'win_rate': 0.62,
                        'money_making_plan': f"""BUY {buy_strike:.0f} PUT / SELL {sell_strike:.0f} PUT

Target: ${target_strike:.0f} | Stop: ${call_wall:.0f}
Risk ${(buy_strike - sell_strike):.0f} to make ${(buy_strike - target_strike):.0f}
Best with 3-14 DTE""",
                        'reasoning': f"Bearish setup. GEX: ${net_gex/1e9:.1f}B. Below flip."
                    })

                # 3. BULL PUT SPREAD (Credit)
                if net_gex > 0.5e9 and distance_to_put_wall >= 2.0:
                    sell_strike = round_strike(put_wall)
                    buy_strike = round_strike(sell_strike - spread_width)

                    confidence = 0.70
                    if distance_to_put_wall > 3.0:
                        confidence += 0.05

                    symbol_setups.append({
                        'symbol': symbol,
                        'strategy': 'BULL_PUT_SPREAD',
                        'confidence': min(confidence, 0.80),
                        'net_gex': net_gex,
                        'spot_price': spot_price,
                        'flip_point': flip_point,
                        'call_wall': call_wall,
                        'put_wall': put_wall,
                        'entry_price': spot_price,
                        'target_price': sell_strike,
                        'stop_price': buy_strike,
                        'risk_reward': 0.4,
                        'expected_move': 'Flat to +2%',
                        'win_rate': 0.70,
                        'money_making_plan': f"""SELL {sell_strike:.0f} PUT / BUY {buy_strike:.0f} PUT

Credit spread at support. Collect premium, close at 50%
Best with 5-21 DTE | Target: 50% profit in 3-5 days""",
                        'reasoning': f"Credit spread. Put wall support at ${put_wall:.0f} ({distance_to_put_wall:.1f}% away)."
                    })

                # 4. BEAR CALL SPREAD (Credit)
                if net_gex > 0.5e9 and distance_to_call_wall >= 2.0:
                    sell_strike = round_strike(call_wall)
                    buy_strike = round_strike(sell_strike + spread_width)

                    confidence = 0.68
                    if distance_to_call_wall > 3.0:
                        confidence += 0.05

                    symbol_setups.append({
                        'symbol': symbol,
                        'strategy': 'BEAR_CALL_SPREAD',
                        'confidence': min(confidence, 0.78),
                        'net_gex': net_gex,
                        'spot_price': spot_price,
                        'flip_point': flip_point,
                        'call_wall': call_wall,
                        'put_wall': put_wall,
                        'entry_price': spot_price,
                        'target_price': sell_strike,
                        'stop_price': buy_strike,
                        'risk_reward': 0.4,
                        'expected_move': 'Flat to -2%',
                        'win_rate': 0.68,
                        'money_making_plan': f"""SELL {sell_strike:.0f} CALL / BUY {buy_strike:.0f} CALL

Credit spread at resistance. Collect premium, close at 50%
Best with 5-21 DTE | Target: 50% profit in 3-5 days""",
                        'reasoning': f"Credit spread. Call wall resistance at ${call_wall:.0f} ({distance_to_call_wall:.1f}% away)."
                    })

                # 5. IRON CONDOR
                if net_gex > 1e9 and distance_to_call_wall >= 2.0 and distance_to_put_wall >= 2.0:
                    call_short = round_strike(call_wall)
                    call_long = round_strike(call_short + spread_width)
                    put_short = round_strike(put_wall)
                    put_long = round_strike(put_short - spread_width)

                    confidence = 0.72
                    if distance_to_call_wall > 3.0 and distance_to_put_wall > 3.0:
                        confidence += 0.08

                    symbol_setups.append({
                        'symbol': symbol,
                        'strategy': 'IRON_CONDOR',
                        'confidence': min(confidence, 0.85),
                        'net_gex': net_gex,
                        'spot_price': spot_price,
                        'flip_point': flip_point,
                        'call_wall': call_wall,
                        'put_wall': put_wall,
                        'entry_price': spot_price,
                        'target_price': spot_price,
                        'stop_price': None,
                        'risk_reward': 0.3,
                        'expected_move': 'Range bound',
                        'win_rate': 0.72,
                        'money_making_plan': f"""SELL {call_short:.0f}/{call_long:.0f} CALL SPREAD + {put_short:.0f}/{put_long:.0f} PUT SPREAD

Range: ${put_wall:.0f} - ${call_wall:.0f}
Premium collection. Close at 50% profit or 2 DTE
Best with 5-10 DTE""",
                        'reasoning': f"Strong positive GEX (${net_gex/1e9:.1f}B) with wide walls. Perfect IC setup."
                    })

                # 6. NEGATIVE GEX SQUEEZE
                if net_gex < -1e9 and distance_to_flip < 2.0:
                    entry_strike = round_strike(flip_point + 0.5)

                    confidence = 0.75 if spot_price < flip_point else 0.85

                    symbol_setups.append({
                        'symbol': symbol,
                        'strategy': 'NEGATIVE_GEX_SQUEEZE',
                        'confidence': confidence,
                        'net_gex': net_gex,
                        'spot_price': spot_price,
                        'flip_point': flip_point,
                        'call_wall': call_wall,
                        'put_wall': put_wall,
                        'entry_price': entry_strike,
                        'target_price': call_wall,
                        'stop_price': put_wall,
                        'risk_reward': 3.0,
                        'expected_move': '2-3% up',
                        'win_rate': 0.68,
                        'money_making_plan': f"""BUY {entry_strike:.0f} CALL when price breaks ${flip_point:.0f}

Negative GEX squeeze play. MMs chase price UP.
Target: ${call_wall:.0f} | Stop: ${put_wall:.0f}
Best with 0-5 DTE""",
                        'reasoning': f"Negative GEX (${net_gex/1e9:.1f}B) creates upside squeeze. {distance_to_flip:.1f}% from flip."
                    })

                # 7. LONG STRADDLE (High volatility expected)
                if net_gex < -2e9:
                    atm_strike = round_strike(spot_price)

                    confidence = 0.55
                    if net_gex < -3e9:
                        confidence += 0.10

                    symbol_setups.append({
                        'symbol': symbol,
                        'strategy': 'LONG_STRADDLE',
                        'confidence': min(confidence, 0.70),
                        'net_gex': net_gex,
                        'spot_price': spot_price,
                        'flip_point': flip_point,
                        'call_wall': call_wall,
                        'put_wall': put_wall,
                        'entry_price': spot_price,
                        'target_price': None,
                        'stop_price': None,
                        'risk_reward': 3.0,
                        'expected_move': '5%+ either direction',
                        'win_rate': 0.55,
                        'money_making_plan': f"""BUY {atm_strike:.0f} CALL + BUY {atm_strike:.0f} PUT

Extreme negative GEX = big move coming
Exit at either wall: ${call_wall:.0f} or ${put_wall:.0f}
Best with 0-7 DTE, before major events""",
                        'reasoning': f"Extreme negative GEX (${net_gex/1e9:.1f}B). Expect large move."
                    })

                # ALWAYS INCLUDE: Fallback strategy if nothing else fits
                if len(symbol_setups) == 0:
                    # Default to a simple directional play based on GEX
                    if net_gex < 0:
                        # Bullish fallback
                        buy_strike = round_strike(spot_price)
                        sell_strike = round_strike(buy_strike + spread_width)

                        symbol_setups.append({
                            'symbol': symbol,
                            'strategy': 'BULLISH_CALL_SPREAD',
                            'confidence': 0.55,
                            'net_gex': net_gex,
                            'spot_price': spot_price,
                            'flip_point': flip_point,
                            'call_wall': call_wall,
                            'put_wall': put_wall,
                            'entry_price': buy_strike,
                            'target_price': call_wall,
                            'stop_price': put_wall,
                            'risk_reward': 2.0,
                            'expected_move': '1-3% up',
                            'win_rate': 0.55,
                            'money_making_plan': f"""BUY {buy_strike:.0f} CALL / SELL {sell_strike:.0f} CALL

Fallback bullish play. Target: ${call_wall:.0f}""",
                            'reasoning': f"Negative GEX suggests bullish bias."
                        })
                    else:
                        # Range-bound fallback
                        call_short = round_strike(call_wall)
                        call_long = round_strike(call_short + spread_width)
                        put_short = round_strike(put_wall)
                        put_long = round_strike(put_short - spread_width)

                        symbol_setups.append({
                            'symbol': symbol,
                            'strategy': 'IRON_CONDOR',
                            'confidence': 0.60,
                            'net_gex': net_gex,
                            'spot_price': spot_price,
                            'flip_point': flip_point,
                            'call_wall': call_wall,
                            'put_wall': put_wall,
                            'entry_price': spot_price,
                            'target_price': spot_price,
                            'stop_price': None,
                            'risk_reward': 0.3,
                            'expected_move': 'Range bound',
                            'win_rate': 0.60,
                            'money_making_plan': f"""SELL {call_short:.0f}/{call_long:.0f} CALL SPREAD + {put_short:.0f}/{put_long:.0f} PUT SPREAD

Fallback range play. Positive GEX suggests range-bound action.""",
                            'reasoning': f"Positive GEX (${net_gex/1e9:.1f}B) suggests range trading."
                        })

                # Add ALL strategies above confidence threshold (65%)
                MIN_CONFIDENCE = 0.65

                if symbol_setups:
                    # Filter for strategies meeting minimum confidence
                    viable_setups = [s for s in symbol_setups if s['confidence'] >= MIN_CONFIDENCE]

                    if viable_setups:
                        # Return ALL viable strategies (not just the best one)
                        results.extend(viable_setups)
                    else:
                        # If nothing meets threshold, return the best strategy anyway
                        best_setup = max(symbol_setups, key=lambda x: x['confidence'])
                        results.append(best_setup)

            except Exception as e:
                print(f"❌ Error scanning {symbol}: {e}")
                # Continue with next symbol - don't let one failure stop the whole scan
                continue

        # Save scan to database
        scan_duration = time.time() - scan_start

        # Log scan completion
        print(f"✅ Scanner completed: {len(results)} strategies found across {len(symbols)} symbols in {scan_duration:.1f}s")

        conn = sqlite3.connect('scanner_results.db')
        c = conn.cursor()

        c.execute("""
            INSERT INTO scanner_runs (id, symbols_scanned, total_symbols, opportunities_found, scan_duration_seconds)
            VALUES (?, ?, ?, ?, ?)
        """, (scan_id, ','.join(symbols), len(symbols), len(results), scan_duration))

        # Save each result
        for result in results:
            c.execute("""
                INSERT INTO scanner_results (
                    scan_id, symbol, strategy, confidence, net_gex, spot_price,
                    flip_point, call_wall, put_wall, entry_price, target_price,
                    stop_price, risk_reward, expected_move, reasoning
                ) VALUES (?, ?, ?, ?, ?, ?, ?, ?, ?, ?, ?, ?, ?, ?, ?)
            """, (
                scan_id, result['symbol'], result['strategy'], result['confidence'],
                result['net_gex'], result['spot_price'], result['flip_point'],
                result['call_wall'], result['put_wall'], result['entry_price'],
                result['target_price'], result.get('stop_price'), result['risk_reward'],
                result['expected_move'], result['reasoning']
            ))

        conn.commit()
        conn.close()

        return {
            "success": True,
            "scan_id": scan_id,
            "timestamp": datetime.now().isoformat(),
            "total_symbols": len(symbols),
            "opportunities_found": len(results),
            "scan_duration_seconds": scan_duration,
            "results": results
        }

    except Exception as e:
        raise HTTPException(status_code=500, detail=str(e))

@app.get("/api/scanner/history")
async def get_scanner_history(limit: int = 10):
    """Get scanner run history"""
    try:
        import sqlite3
        import pandas as pd

        conn = sqlite3.connect('scanner_results.db')

        runs = pd.read_sql_query(f"""
            SELECT * FROM scanner_runs
            ORDER BY timestamp DESC
            LIMIT {limit}
        """, conn)

        conn.close()

        return {
            "success": True,
            "data": runs.to_dict('records') if not runs.empty else []
        }
    except Exception as e:
        raise HTTPException(status_code=500, detail=str(e))

@app.get("/api/scanner/results/{scan_id}")
async def get_scan_results(scan_id: str):
    """Get results for a specific scan"""
    try:
        import sqlite3
        import pandas as pd

        conn = sqlite3.connect('scanner_results.db')

        results = pd.read_sql_query(f"""
            SELECT * FROM scanner_results
            WHERE scan_id = '{scan_id}'
            ORDER BY confidence DESC
        """, conn)

        conn.close()

        return {
            "success": True,
            "scan_id": scan_id,
            "data": results.to_dict('records') if not results.empty else []
        }
    except Exception as e:
        raise HTTPException(status_code=500, detail=str(e))

# ============================================================================
# Trade Setups - AI-Generated Trade Recommendations
# ============================================================================

def init_trade_setups_database():
    """Initialize trade setups database schema"""
    import sqlite3

    conn = sqlite3.connect('trade_setups.db')
    c = conn.cursor()

    # Trade setups table
    c.execute('''
        CREATE TABLE IF NOT EXISTS trade_setups (
            id INTEGER PRIMARY KEY AUTOINCREMENT,
            timestamp DATETIME DEFAULT CURRENT_TIMESTAMP,
            symbol TEXT NOT NULL,
            setup_type TEXT NOT NULL,
            confidence REAL,
            entry_price REAL,
            target_price REAL,
            stop_price REAL,
            risk_reward REAL,
            position_size INTEGER,
            max_risk_dollars REAL,
            time_horizon TEXT,
            catalyst TEXT,
            ai_reasoning TEXT,
            money_making_plan TEXT,
            status TEXT DEFAULT 'active',
            actual_entry REAL,
            actual_exit REAL,
            actual_pnl REAL,
            notes TEXT
        )
    ''')

    conn.commit()
    conn.close()

# Initialize trade setups database on startup
init_trade_setups_database()

@app.post("/api/setups/generate")
async def generate_trade_setups(request: dict):
    """
    Generate AI-powered trade setups based on current market conditions
    Request body:
    {
        "symbols": ["SPY", "QQQ"],  // Optional, defaults to SPY
        "account_size": 50000,       // Optional
        "risk_pct": 2.0             // Optional
    }
    """
    try:
        symbols = request.get('symbols', ['SPY'])
        account_size = request.get('account_size', 50000)
        risk_pct = request.get('risk_pct', 2.0)

        max_risk = account_size * (risk_pct / 100)

        setups = []

        # Import necessary components
        from intelligence_and_strategies import RealOptionsChainFetcher
        options_fetcher = RealOptionsChainFetcher()

        for symbol in symbols:
            # Fetch current GEX data
            gex_data = api_client.get_net_gamma(symbol)
            net_gex = gex_data.get('net_gex', 0)
            spot_price = gex_data.get('spot_price', 0)
            flip_point = gex_data.get('flip_point', 0)
            call_wall = gex_data.get('call_wall', 0)
            put_wall = gex_data.get('put_wall', 0)

            # Get current regime analysis
            regime_info = None
            try:
                from psychology_trap_detector import analyze_current_market_complete

                # Use Polygon.io for price data (reuse existing function with caching)
                current_price = spot_price
                price_data = get_cached_price_data(symbol, current_price)

                # Calculate volume ratio
                if len(price_data.get('1d', [])) >= 20:
                    recent_volume = price_data['1d'][-1]['volume']
                    avg_volume = sum(d['volume'] for d in price_data['1d'][-20:]) / 20
                    volume_ratio = recent_volume / avg_volume if avg_volume > 0 else 1.0
                else:
                    volume_ratio = 1.0

                # Format gamma data for analyzer
                gamma_data_formatted = {
                    'net_gamma': net_gex,
                    'expirations': [{
                        'expiration_date': datetime.now() + timedelta(days=7),
                        'dte': 7,
                        'expiration_type': 'weekly',
                        'call_strikes': [{
                            'strike': call_wall if call_wall > 0 else current_price * 1.02,
                            'gamma_exposure': net_gex / 2,
                            'open_interest': 1000
                        }],
                        'put_strikes': [{
                            'strike': put_wall if put_wall > 0 else current_price * 0.98,
                            'gamma_exposure': net_gex / 2,
                            'open_interest': 1000
                        }]
                    }]
                }

                # Analyze regime with CORRECT signature
                analysis = analyze_current_market_complete(
                    current_price=current_price,
                    price_data=price_data,
                    gamma_data=gamma_data_formatted,
                    volume_ratio=volume_ratio
                )
                if analysis and 'regime' in analysis:
                    regime_info = analysis['regime']
            except Exception as e:
                print(f"Regime analysis failed: {e}")
                import traceback
                traceback.print_exc()
                regime_info = None

            # Determine market regime and setup type using STRATEGIES config
            from config_and_database import STRATEGIES

            matched_strategy = None
            strategy_config = None

            # NEGATIVE_GEX_SQUEEZE - Highest probability directional setup (68% win rate)
            if net_gex < STRATEGIES['NEGATIVE_GEX_SQUEEZE']['conditions']['net_gex_threshold']:
                if spot_price < flip_point:
                    matched_strategy = 'NEGATIVE_GEX_SQUEEZE'
                    strategy_config = STRATEGIES['NEGATIVE_GEX_SQUEEZE']
                    setup_type = matched_strategy
                    entry_price = spot_price
                    target_price = call_wall if call_wall else spot_price * 1.03
                    stop_price = put_wall if put_wall else spot_price * 0.98
                    catalyst = f"Negative GEX regime (${net_gex/1e9:.1f}B) with price below flip point creates MM buy pressure - {strategy_config['typical_move']} expected"

            # POSITIVE_GEX_BREAKDOWN - When breaking from compression
            if matched_strategy is None and net_gex > STRATEGIES['POSITIVE_GEX_BREAKDOWN']['conditions']['net_gex_threshold']:
                distance_to_flip_pct = abs(spot_price - flip_point) / flip_point * 100 if flip_point else 100
                if distance_to_flip_pct < STRATEGIES['POSITIVE_GEX_BREAKDOWN']['conditions']['proximity_to_flip']:
                    matched_strategy = 'POSITIVE_GEX_BREAKDOWN'
                    strategy_config = STRATEGIES['POSITIVE_GEX_BREAKDOWN']
                    setup_type = matched_strategy
                    entry_price = spot_price
                    target_price = put_wall if put_wall else spot_price * 0.98
                    stop_price = call_wall if call_wall else spot_price * 1.02
                    catalyst = f"Positive GEX breakdown near flip point - {strategy_config['typical_move']} expected as compression releases"

            # IRON_CONDOR - BEST WIN RATE (72%) in stable positive GEX
            if matched_strategy is None and net_gex > STRATEGIES['IRON_CONDOR']['conditions']['net_gex_threshold']:
                matched_strategy = 'IRON_CONDOR'
                strategy_config = STRATEGIES['IRON_CONDOR']
                setup_type = matched_strategy
                entry_price = spot_price
                target_price = spot_price * 1.01  # Small premium collection
                stop_price = call_wall if call_wall else spot_price * 1.03
                catalyst = f"Positive GEX regime (${net_gex/1e9:.1f}B) creates range-bound environment - HIGHEST WIN RATE SETUP (72%)"

            # PREMIUM_SELLING - Fallback strategy
            if matched_strategy is None:
                matched_strategy = 'PREMIUM_SELLING'
                strategy_config = STRATEGIES['PREMIUM_SELLING']
                setup_type = matched_strategy
                entry_price = spot_price
                target_price = spot_price * 1.01
                stop_price = flip_point if flip_point else spot_price * 0.98
                catalyst = f"Neutral GEX allows for premium collection - {strategy_config['typical_move']} expected"

            # Use actual win_rate and risk_reward from STRATEGIES config
            confidence = strategy_config['win_rate']  # ✅ Evidence-based win rate
            expected_risk_reward = strategy_config['risk_reward']  # ✅ From research

            # Calculate actual risk/reward for this specific trade
            if target_price and stop_price and entry_price:
                reward = abs(target_price - entry_price)
                risk = abs(entry_price - stop_price)
                risk_reward = reward / risk if risk > 0 else expected_risk_reward
            else:
                risk_reward = expected_risk_reward

            # Get real option chain and select optimal strike
            option_details = None
            strike_price = None
            option_cost = None
            option_greeks = {}

            try:
                # Determine option type based on strategy
                option_type = 'call' if matched_strategy in ['NEGATIVE_GEX_SQUEEZE'] else 'put' if matched_strategy in ['POSITIVE_GEX_BREAKDOWN'] else 'call'

                # Get options chain
                chain = options_fetcher.get_options_chain(symbol)

                if chain and 'calls' in chain and 'puts' in chain:
                    options = chain['calls'] if option_type == 'call' else chain['puts']

                    # Find ATM or slightly OTM strike
                    best_option = None
                    min_diff = float('inf')

                    for opt in options:
                        strike = opt.get('strike', 0)
                        bid = opt.get('bid', 0)
                        ask = opt.get('ask', 0)

                        # Skip if no liquidity
                        if bid == 0 or ask == 0:
                            continue

                        # Find closest to ATM (or slightly OTM for better delta)
                        if option_type == 'call':
                            ideal_strike = spot_price + (spot_price * 0.005)  # 0.5% OTM
                        else:
                            ideal_strike = spot_price - (spot_price * 0.005)

                        diff = abs(strike - ideal_strike)

                        if diff < min_diff:
                            min_diff = diff
                            best_option = opt
                            strike_price = strike
                            option_cost = (bid + ask) / 2  # Use mid price

                    if best_option:
                        option_details = best_option

                        # Extract Greeks if available
                        option_greeks = {
                            'delta': best_option.get('delta', 0),
                            'gamma': best_option.get('gamma', 0),
                            'theta': best_option.get('theta', 0),
                            'vega': best_option.get('vega', 0),
                            'iv': best_option.get('impliedVolatility', 0)
                        }

            except Exception as e:
                print(f"Failed to fetch option chain: {e}")
                # Fall back to estimate
                option_cost = spot_price * 0.02
                strike_price = entry_price

            # Calculate position size based on actual option cost
            if option_cost and option_cost > 0:
                contracts_per_risk = int(max_risk / (option_cost * 100))
                position_size = max(1, min(contracts_per_risk, 10))  # Cap at 10 contracts
                actual_cost = option_cost * 100 * position_size
                potential_profit = max_risk * risk_reward
            else:
                # Fall back to estimate
                option_cost = spot_price * 0.02
                contracts_per_risk = int(max_risk / (option_cost * 100)) if option_cost > 0 else 1
                position_size = max(1, min(contracts_per_risk, 10))
                actual_cost = option_cost * 100 * position_size
                potential_profit = max_risk * risk_reward

            # Determine hold period based on regime and strategy
            hold_period = "1-3 days"
            if regime_info:
                timeline = regime_info.get('timeline', '')
                if timeline and 'hour' in timeline.lower():
                    hold_period = "0-1 days"
                elif timeline and 'day' in timeline.lower():
                    hold_period = "1-3 days"

            # Get regime description for the plan
            regime_description = ""
            if regime_info:
                regime_type = regime_info.get('primary_type', '')
                regime_confidence = int(regime_info.get('confidence', 0))
                regime_description = f"\n🎯 {regime_type.upper().replace('_', ' ')} ({regime_confidence}% confidence)\n"

            # Generate specific money-making instructions using market context
            strike_display = f"${strike_price:.0f}" if strike_price else f"${entry_price:.2f}"
            option_symbol = f"{symbol} {strike_display} {'C' if option_type == 'call' else 'P'}"

            money_making_plan = f"""
{regime_description}
🎯 AI-GENERATED TRADE SETUP - {setup_type}

1. **THE EXACT TRADE** (Copy This):
   - BUY {option_symbol} (expires in 0-3 DTE)
   - Cost: ${actual_cost:.0f} ({position_size} contracts @ ${option_cost:.2f} each)
   - Target: ${potential_profit:.0f} (+{(potential_profit/actual_cost*100):.0f}%)
   - Win Rate: {confidence*100:.0f}%
   - Hold: {hold_period}

2. **MARKET CONTEXT** (Why Now):
   - {symbol} at ${spot_price:.2f}
   - Net GEX: ${net_gex/1e9:.1f}B ({  'NEGATIVE - MMs forced to hedge' if net_gex < 0 else 'POSITIVE - MMs stabilizing'})
   - Flip Point: ${flip_point:.2f} ({'ABOVE' if spot_price > flip_point else 'BELOW'} current price)
   - Call Wall: ${call_wall:.2f} | Put Wall: ${put_wall:.2f}

3. **WHY THIS WORKS**:
   - {catalyst}
   - {regime_info.get('description', 'Market regime favorable for this setup') if regime_info else 'Market conditions favor this setup'}

4. **ENTRY CRITERIA** (When to Buy):
   - IMMEDIATE: Market is in optimal regime NOW
   - Confirmation: Price action respecting ${flip_point:.2f} flip point
   - Best execution: First 30 min after market open
   - Strike: {option_symbol}

4. **EXIT STRATEGY** (How to Take Profits):
   - Target 1: ${(entry_price + (target_price-entry_price)*0.5):.2f} - Take 50% off here
   - Target 2: ${target_price:.2f} - Take final 50% off
   - STOP LOSS: ${stop_price:.2f} - NO EXCEPTIONS, cut losses fast
   - Time Stop: Exit EOD if no movement (avoid overnight risk)
   - Expected R:R: {risk_reward:.1f}:1

5. **WHY THIS WORKS** (The Edge):
   - {catalyst}
   - Historical Win Rate: {confidence*100:.0f}% in this regime
   - MM Hedging Flow: {'Buying pressure above flip' if net_gex < 0 and spot_price < flip_point else 'Selling pressure' if net_gex < 0 else 'Range compression'}
   - Key Level: {'Break above flip triggers squeeze' if net_gex < 0 and spot_price < flip_point else 'Walls contain movement' if net_gex > 0 else 'Premium decay favorable'}

⏰ TIMING: Execute this setup within the next 2 hours for optimal edge.
💰 PROFIT POTENTIAL: ${max_risk * risk_reward:.2f} on ${max_risk:.2f} risk ({risk_reward:.1f}:1)
"""

            setup = {
                'symbol': symbol,
                'setup_type': setup_type,
                'confidence': confidence,
                'win_rate': confidence,  # ✅ Include win_rate from STRATEGIES (same as confidence)
                'expected_risk_reward': expected_risk_reward,  # ✅ From STRATEGIES config
                'entry_price': entry_price,
                'target_price': target_price,
                'stop_price': stop_price,
                'risk_reward': risk_reward,
                'position_size': position_size,
                'max_risk_dollars': max_risk,
                'time_horizon': '0-3 DTE',
                'best_days': strategy_config['best_days'],  # ✅ From STRATEGIES
                'entry_rule': strategy_config['entry'],  # ✅ From STRATEGIES
                'exit_rule': strategy_config['exit'],  # ✅ From STRATEGIES
                'catalyst': catalyst,
                'money_making_plan': money_making_plan,
                'market_data': {
                    'net_gex': net_gex,
                    'spot_price': spot_price,
                    'flip_point': flip_point,
                    'call_wall': call_wall,
                    'put_wall': put_wall
                },
                # ✅ NEW: Regime information
                'regime': regime_info if regime_info else {
                    'primary_type': 'NEUTRAL',
                    'confidence': 50,
                    'description': 'Standard market conditions',
                    'trade_direction': 'DIRECTIONAL',
                    'risk_level': 'MEDIUM'
                },
                # ✅ NEW: Specific option details
                'option_details': {
                    'option_type': option_type,
                    'strike_price': strike_price if strike_price else entry_price,
                    'option_symbol': option_symbol,
                    'option_cost': option_cost,
                    'bid': option_details.get('bid', 0) if option_details else 0,
                    'ask': option_details.get('ask', 0) if option_details else 0,
                    'volume': option_details.get('volume', 0) if option_details else 0,
                    'open_interest': option_details.get('openInterest', 0) if option_details else 0
                },
                # ✅ NEW: Greeks
                'greeks': option_greeks,
                # ✅ NEW: Cost and profit calculations
                'actual_cost': actual_cost,
                'potential_profit': potential_profit,
                'hold_period': hold_period,
                'generated_at': datetime.now().isoformat()
            }

            setups.append(setup)

        # Filter to only show setups with >50% win rate (evidence-based threshold)
        filtered_setups = [s for s in setups if s['win_rate'] >= 0.50]

        # Sort by win_rate (highest first) - Iron Condor (72%) should be highlighted
        sorted_setups = sorted(filtered_setups, key=lambda x: x['win_rate'], reverse=True)

        return {
            "success": True,
            "setups": sorted_setups,  # ✅ Sorted by win rate, filtered to >50%
            "total_setups_found": len(setups),
            "high_probability_setups": len(sorted_setups),  # Count of >50% setups
            "account_size": account_size,
            "risk_pct": risk_pct,
            "max_risk_per_trade": max_risk,
            "timestamp": datetime.now().isoformat()
        }

    except Exception as e:
        raise HTTPException(status_code=500, detail=str(e))

@app.post("/api/setups/save")
async def save_trade_setup(request: dict):
    """
    Save a trade setup to database for tracking
    Request body: trade setup object
    """
    try:
        import sqlite3

        conn = sqlite3.connect('trade_setups.db')
        c = conn.cursor()

        c.execute('''
            INSERT INTO trade_setups (
                symbol, setup_type, confidence, entry_price, target_price,
                stop_price, risk_reward, position_size, max_risk_dollars,
                time_horizon, catalyst, money_making_plan
            ) VALUES (?, ?, ?, ?, ?, ?, ?, ?, ?, ?, ?, ?)
        ''', (
            request['symbol'],
            request['setup_type'],
            request['confidence'],
            request['entry_price'],
            request['target_price'],
            request['stop_price'],
            request['risk_reward'],
            request['position_size'],
            request['max_risk_dollars'],
            request['time_horizon'],
            request['catalyst'],
            request['money_making_plan']
        ))

        setup_id = c.lastrowid
        conn.commit()
        conn.close()

        return {
            "success": True,
            "setup_id": setup_id,
            "message": "Trade setup saved successfully"
        }

    except Exception as e:
        raise HTTPException(status_code=500, detail=str(e))

@app.get("/api/setups/list")
async def list_trade_setups(limit: int = 20, status: str = 'active'):
    """Get saved trade setups"""
    try:
        import sqlite3
        import pandas as pd

        conn = sqlite3.connect('trade_setups.db')

        setups = pd.read_sql_query(f"""
            SELECT * FROM trade_setups
            WHERE status = '{status}'
            ORDER BY timestamp DESC
            LIMIT {limit}
        """, conn)

        conn.close()

        return {
            "success": True,
            "data": setups.to_dict('records') if not setups.empty else []
        }

    except Exception as e:
        raise HTTPException(status_code=500, detail=str(e))

@app.put("/api/setups/{setup_id}")
async def update_trade_setup(setup_id: int, request: dict):
    """
    Update a trade setup (e.g., mark as executed, add actual results)
    Request body can include: status, actual_entry, actual_exit, actual_pnl, notes
    """
    try:
        import sqlite3

        conn = sqlite3.connect('trade_setups.db')
        c = conn.cursor()

        update_fields = []
        values = []

        if 'status' in request:
            update_fields.append('status = ?')
            values.append(request['status'])
        if 'actual_entry' in request:
            update_fields.append('actual_entry = ?')
            values.append(request['actual_entry'])
        if 'actual_exit' in request:
            update_fields.append('actual_exit = ?')
            values.append(request['actual_exit'])
        if 'actual_pnl' in request:
            update_fields.append('actual_pnl = ?')
            values.append(request['actual_pnl'])
        if 'notes' in request:
            update_fields.append('notes = ?')
            values.append(request['notes'])

        if not update_fields:
            raise HTTPException(status_code=400, detail="No fields to update")

        values.append(setup_id)

        c.execute(f"""
            UPDATE trade_setups
            SET {', '.join(update_fields)}
            WHERE id = ?
        """, values)

        conn.commit()
        conn.close()

        return {
            "success": True,
            "message": "Trade setup updated successfully"
        }

    except Exception as e:
        raise HTTPException(status_code=500, detail=str(e))

# ============================================================================
# Alerts System - Price & GEX Threshold Notifications
# ============================================================================

def init_alerts_database():
    """Initialize alerts database schema"""
    import sqlite3

    conn = sqlite3.connect('alerts.db')
    c = conn.cursor()

    # Alerts table
    c.execute('''
        CREATE TABLE IF NOT EXISTS alerts (
            id INTEGER PRIMARY KEY AUTOINCREMENT,
            created_at DATETIME DEFAULT CURRENT_TIMESTAMP,
            symbol TEXT NOT NULL,
            alert_type TEXT NOT NULL,
            condition TEXT NOT NULL,
            threshold REAL NOT NULL,
            message TEXT,
            status TEXT DEFAULT 'active',
            triggered_at DATETIME,
            triggered_value REAL,
            notes TEXT
        )
    ''')

    # Alert history table (for triggered alerts)
    c.execute('''
        CREATE TABLE IF NOT EXISTS alert_history (
            id INTEGER PRIMARY KEY AUTOINCREMENT,
            alert_id INTEGER NOT NULL,
            triggered_at DATETIME DEFAULT CURRENT_TIMESTAMP,
            symbol TEXT NOT NULL,
            alert_type TEXT NOT NULL,
            condition TEXT NOT NULL,
            threshold REAL NOT NULL,
            actual_value REAL NOT NULL,
            message TEXT,
            FOREIGN KEY (alert_id) REFERENCES alerts(id)
        )
    ''')

    conn.commit()
    conn.close()

# Initialize alerts database on startup
init_alerts_database()

@app.post("/api/alerts/create")
async def create_alert(request: dict):
    """
    Create a new alert
    Request body:
    {
        "symbol": "SPY",
        "alert_type": "price" | "net_gex" | "flip_point",
        "condition": "above" | "below" | "crosses_above" | "crosses_below",
        "threshold": 600.0,
        "message": "Optional custom message"
    }
    """
    try:
        import sqlite3

        symbol = request.get('symbol', 'SPY').upper()
        alert_type = request.get('alert_type')
        condition = request.get('condition')
        threshold = request.get('threshold')
        message = request.get('message', '')

        if not all([alert_type, condition, threshold]):
            raise HTTPException(status_code=400, detail="Missing required fields")

        # Generate default message if not provided
        if not message:
            if alert_type == 'price':
                message = f"{symbol} price {condition} ${threshold}"
            elif alert_type == 'net_gex':
                message = f"{symbol} Net GEX {condition} ${threshold/1e9:.1f}B"
            elif alert_type == 'flip_point':
                message = f"{symbol} {condition} flip point at ${threshold}"

        conn = sqlite3.connect('alerts.db')
        c = conn.cursor()

        c.execute('''
            INSERT INTO alerts (symbol, alert_type, condition, threshold, message)
            VALUES (?, ?, ?, ?, ?)
        ''', (symbol, alert_type, condition, threshold, message))

        alert_id = c.lastrowid
        conn.commit()
        conn.close()

        return {
            "success": True,
            "alert_id": alert_id,
            "message": "Alert created successfully"
        }

    except Exception as e:
        raise HTTPException(status_code=500, detail=str(e))

@app.get("/api/alerts/list")
async def list_alerts(status: str = 'active'):
    """Get all alerts with specified status"""
    try:
        import sqlite3
        import pandas as pd

        conn = sqlite3.connect('alerts.db')

        alerts = pd.read_sql_query(f"""
            SELECT * FROM alerts
            WHERE status = '{status}'
            ORDER BY created_at DESC
        """, conn)

        conn.close()

        return {
            "success": True,
            "data": alerts.to_dict('records') if not alerts.empty else []
        }

    except Exception as e:
        raise HTTPException(status_code=500, detail=str(e))

@app.delete("/api/alerts/{alert_id}")
async def delete_alert(alert_id: int):
    """Delete an alert"""
    try:
        import sqlite3

        conn = sqlite3.connect('alerts.db')
        c = conn.cursor()

        c.execute('DELETE FROM alerts WHERE id = ?', (alert_id,))

        conn.commit()
        conn.close()

        return {
            "success": True,
            "message": "Alert deleted successfully"
        }

    except Exception as e:
        raise HTTPException(status_code=500, detail=str(e))

@app.get("/api/alerts/check")
async def check_alerts():
    """
    Check all active alerts against current market data
    This endpoint should be called periodically (e.g., every minute)
    """
    try:
        import sqlite3
        import pandas as pd

        conn = sqlite3.connect('alerts.db')

        # Get all active alerts
        alerts = pd.read_sql_query("""
            SELECT * FROM alerts
            WHERE status = 'active'
        """, conn)

        triggered_alerts = []

        for _, alert in alerts.iterrows():
            symbol = alert['symbol']
            alert_type = alert['alert_type']
            condition = alert['condition']
            threshold = alert['threshold']

            # Fetch current market data
            gex_data = api_client.get_net_gamma(symbol)
            spot_price = gex_data.get('spot_price', 0)
            net_gex = gex_data.get('net_gex', 0)
            flip_point = gex_data.get('flip_point', 0)

            triggered = False
            actual_value = 0

            # Check conditions
            if alert_type == 'price':
                actual_value = spot_price
                if condition == 'above' and spot_price > threshold:
                    triggered = True
                elif condition == 'below' and spot_price < threshold:
                    triggered = True

            elif alert_type == 'net_gex':
                actual_value = net_gex
                if condition == 'above' and net_gex > threshold:
                    triggered = True
                elif condition == 'below' and net_gex < threshold:
                    triggered = True

            elif alert_type == 'flip_point':
                actual_value = spot_price
                if condition == 'crosses_above' and spot_price > flip_point:
                    triggered = True
                elif condition == 'crosses_below' and spot_price < flip_point:
                    triggered = True

            if triggered:
                # Mark alert as triggered
                c = conn.cursor()
                c.execute('''
                    UPDATE alerts
                    SET status = 'triggered', triggered_at = CURRENT_TIMESTAMP, triggered_value = ?
                    WHERE id = ?
                ''', (actual_value, alert['id']))

                # Add to alert history
                c.execute('''
                    INSERT INTO alert_history (
                        alert_id, symbol, alert_type, condition, threshold,
                        actual_value, message
                    ) VALUES (?, ?, ?, ?, ?, ?, ?)
                ''', (
                    alert['id'], symbol, alert_type, condition,
                    threshold, actual_value, alert['message']
                ))

                conn.commit()

                triggered_alerts.append({
                    'id': alert['id'],
                    'symbol': symbol,
                    'message': alert['message'],
                    'actual_value': actual_value,
                    'threshold': threshold
                })

        conn.close()

        return {
            "success": True,
            "checked": len(alerts),
            "triggered": len(triggered_alerts),
            "alerts": triggered_alerts
        }

    except Exception as e:
        raise HTTPException(status_code=500, detail=str(e))

@app.get("/api/alerts/history")
async def get_alert_history(limit: int = 50):
    """Get alert trigger history"""
    try:
        import sqlite3
        import pandas as pd

        conn = sqlite3.connect('alerts.db')

        history = pd.read_sql_query(f"""
            SELECT * FROM alert_history
            ORDER BY triggered_at DESC
            LIMIT {limit}
        """, conn)

        conn.close()

        return {
            "success": True,
            "data": history.to_dict('records') if not history.empty else []
        }

    except Exception as e:
        raise HTTPException(status_code=500, detail=str(e))

# ============================================================================
# Position Sizing Calculator - Kelly Criterion
# ============================================================================

@app.post("/api/position-sizing/calculate")
async def calculate_position_size(request: dict):
    """
    Calculate optimal position size using Kelly Criterion
    Request body:
    {
        "account_size": 50000,
        "win_rate": 0.65,         // 65%
        "avg_win": 300,           // Average win in $
        "avg_loss": 150,          // Average loss in $
        "current_price": 580,     // Stock/option price
        "risk_per_trade_pct": 2.0 // Max risk as % of account
    }
    """
    try:
        account_size = request.get('account_size', 50000)
        win_rate = request.get('win_rate', 0.65)
        avg_win = request.get('avg_win', 300)
        avg_loss = request.get('avg_loss', 150)
        current_price = request.get('current_price', 100)
        risk_per_trade_pct = request.get('risk_per_trade_pct', 2.0)

        # Validate inputs
        if not (0 < win_rate < 1):
            raise HTTPException(status_code=400, detail="Win rate must be between 0 and 1")

        # Calculate Kelly Criterion
        # Kelly % = W - [(1 - W) / R]
        # Where: W = win rate, R = avg win / avg loss (reward-to-risk ratio)
        reward_to_risk = avg_win / avg_loss if avg_loss > 0 else 1
        kelly_pct = win_rate - ((1 - win_rate) / reward_to_risk)

        # Kelly can be negative (don't take the bet) or > 100% (very aggressive)
        # We cap it at reasonable levels
        kelly_pct_capped = max(0, min(kelly_pct, 0.25))  # Cap at 25% of account

        # Calculate position sizes
        max_risk_dollars = account_size * (risk_per_trade_pct / 100)
        kelly_position_dollars = account_size * kelly_pct_capped
        kelly_contracts = int(kelly_position_dollars / (current_price * 100)) if current_price > 0 else 0

        # Conservative position (half Kelly)
        half_kelly_pct = kelly_pct_capped / 2
        half_kelly_position_dollars = account_size * half_kelly_pct
        half_kelly_contracts = int(half_kelly_position_dollars / (current_price * 100)) if current_price > 0 else 0

        # Fixed risk position
        fixed_risk_contracts = int(max_risk_dollars / (current_price * 100)) if current_price > 0 else 0

        # Calculate expected value
        expected_value = (win_rate * avg_win) - ((1 - win_rate) * avg_loss)
        expected_value_pct = (expected_value / avg_loss * 100) if avg_loss > 0 else 0

        # Generate money-making guide
        recommendation = "FULL KELLY" if kelly_pct_capped > 0.15 else "HALF KELLY" if kelly_pct_capped > 0.08 else "FIXED RISK"

        money_making_guide = f"""
💰 POSITION SIZING GUIDE - HOW TO SIZE YOUR TRADES

═══════════════════════════════════════════════════════════════

📊 YOUR STATS:
   - Account Size: ${account_size:,.2f}
   - Win Rate: {win_rate*100:.1f}%
   - Average Win: ${avg_win:.2f}
   - Average Loss: ${avg_loss:.2f}
   - Reward:Risk Ratio: {reward_to_risk:.2f}:1
   - Expected Value per Trade: ${expected_value:.2f} ({expected_value_pct:+.1f}%)

═══════════════════════════════════════════════════════════════

🎯 KELLY CRITERION ANALYSIS:

   Raw Kelly %: {kelly_pct*100:.1f}% of account
   {'⚠️ This is AGGRESSIVE - we cap at 25%' if kelly_pct > 0.25 else '✅ Within reasonable limits'}

   RECOMMENDATION: {recommendation}

═══════════════════════════════════════════════════════════════

💡 THREE POSITION SIZING STRATEGIES:

1. 🔥 FULL KELLY (Aggressive - Max Growth)
   ├─ Position Size: ${kelly_position_dollars:,.2f} ({kelly_pct_capped*100:.1f}% of account)
   ├─ Contracts: {kelly_contracts} contracts
   ├─ Risk per Trade: ${kelly_position_dollars:,.2f}
   └─ Use When: High confidence, proven edge, good win rate >65%

2. ✅ HALF KELLY (Recommended - Balanced)
   ├─ Position Size: ${half_kelly_position_dollars:,.2f} ({half_kelly_pct*100:.1f}% of account)
   ├─ Contracts: {half_kelly_contracts} contracts
   ├─ Risk per Trade: ${half_kelly_position_dollars:,.2f}
   └─ Use When: Standard setups, normal market conditions

3. 🛡️ FIXED RISK (Conservative - Capital Preservation)
   ├─ Position Size: ${max_risk_dollars:,.2f} ({risk_per_trade_pct:.1f}% of account)
   ├─ Contracts: {fixed_risk_contracts} contracts
   ├─ Risk per Trade: ${max_risk_dollars:,.2f}
   └─ Use When: Learning, uncertain conditions, or small account

═══════════════════════════════════════════════════════════════

📈 EXPECTED OUTCOMES (per 100 trades):

   Full Kelly Strategy:
   - Wins: {int(win_rate*100)} @ ${avg_win:.2f} = ${win_rate*100*avg_win:,.2f}
   - Losses: {int((1-win_rate)*100)} @ ${avg_loss:.2f} = ${(1-win_rate)*100*avg_loss:,.2f}
   - Net Expected: ${expected_value*100:,.2f}
   - ROI: {expected_value_pct*100:.1f}%

   Account Growth Projection:
   - Starting: ${account_size:,.2f}
   - After 100 trades: ${account_size + (expected_value*100):,.2f}
   - Gain: {((expected_value*100)/account_size)*100:+.1f}%

═══════════════════════════════════════════════════════════════

⚠️ RISK MANAGEMENT RULES:

1. NEVER risk more than {risk_per_trade_pct}% on a single trade
2. STOP trading after 3 consecutive losses (reevaluate edge)
3. Reduce position size by 50% during drawdowns >10%
4. Keep win rate above {win_rate*100-10:.0f}% or adjust strategy
5. Track EVERY trade to validate your win rate & R:R assumptions

═══════════════════════════════════════════════════════════════

🎓 HOW TO USE THIS:

1. Start with HALF KELLY until you prove your edge
2. Track actual win rate and R:R over 30+ trades
3. Adjust inputs monthly based on real performance
4. If actual results differ by >10%, recalculate immediately
5. Scale up position size only after consistent profitability

{'✅ POSITIVE EDGE: Your system has positive expectancy - keep trading!' if expected_value > 0 else '❌ NEGATIVE EDGE: DO NOT TRADE - fix strategy first!'}

═══════════════════════════════════════════════════════════════
"""

        return {
            "success": True,
            "calculations": {
                "kelly_percentage": kelly_pct,
                "kelly_percentage_capped": kelly_pct_capped,
                "reward_to_risk_ratio": reward_to_risk,
                "expected_value": expected_value,
                "expected_value_pct": expected_value_pct,
                "recommendation": recommendation
            },
            "positions": {
                "full_kelly": {
                    "dollars": kelly_position_dollars,
                    "contracts": kelly_contracts,
                    "percentage": kelly_pct_capped * 100
                },
                "half_kelly": {
                    "dollars": half_kelly_position_dollars,
                    "contracts": half_kelly_contracts,
                    "percentage": half_kelly_pct * 100
                },
                "fixed_risk": {
                    "dollars": max_risk_dollars,
                    "contracts": fixed_risk_contracts,
                    "percentage": risk_per_trade_pct
                }
            },
            "money_making_guide": money_making_guide,
            "timestamp": datetime.now().isoformat()
        }

    except Exception as e:
        raise HTTPException(status_code=500, detail=str(e))

# ============================================================================
# PSYCHOLOGY TRAP DETECTION ENDPOINTS
# ============================================================================

from psychology_trap_detector import (
    analyze_current_market_complete,
    save_regime_signal_to_db,
    calculate_mtf_rsi_score
)
from psychology_trading_guide import get_trading_guide
from psychology_performance import performance_tracker
from psychology_notifications import notification_manager

# Import autonomous trader routes
from backend.autonomous_routes import router as autonomous_router

# Import AI intelligence enhancement routes
from backend.ai_intelligence_routes import router as ai_intelligence_router

# Include autonomous trader routes
app.include_router(autonomous_router)

# Include AI intelligence enhancement routes
app.include_router(ai_intelligence_router)

# ==============================================================================
# POLYGON.IO PRICE DATA CACHING - Psychology page fetches once per day
# ==============================================================================
_polygon_price_cache = {}
_polygon_price_cache_ttl = 86400  # 24 hours cache (psychology updates once per day)

def get_cached_price_data(symbol: str, current_price: float):
    """
    Get price data for symbol with caching using Polygon.io API
    Cache TTL: 24 hours (86400 seconds)

    Psychology page design: Fetch once per day, manual refresh only

    This function makes 5 Polygon.io API calls:
    - 90d daily data
    - 30d 4-hour data
    - 14d hourly data
    - 7d 15-minute data
    - 3d 5-minute data

    With 24h caching: 5 API calls per day (only on first load or manual refresh)
    """
    cache_key = f"price_data_{symbol}"
    now = datetime.now()

    # Check if we have cached data that's still fresh
    if cache_key in _polygon_price_cache:
        cached_data, cache_time = _polygon_price_cache[cache_key]
        age_seconds = (now - cache_time).total_seconds()

        if age_seconds < _polygon_price_cache_ttl:
            print(f"✅ Using cached price data (age: {age_seconds:.0f}s)")
            return cached_data
        else:
            print(f"⏰ Cache expired (age: {age_seconds:.0f}s > {_polygon_price_cache_ttl}s)")

    # Cache miss or expired - fetch fresh data from Polygon.io
    print(f"🔄 Fetching fresh price data from Polygon.io (5 API calls)")

    polygon_key = os.getenv("POLYGON_API_KEY")
    if not polygon_key:
        print(f"❌ No POLYGON_API_KEY configured in environment")
        print(f"❌ Available env vars: {', '.join([k for k in os.environ.keys() if 'POLYGON' in k or 'API' in k])}")
        raise HTTPException(
            status_code=503,
            detail=f"Polygon.io API key not configured. Cannot fetch price data for psychology analysis."
        )

    print(f"✅ POLYGON_API_KEY is set (length: {len(polygon_key)} chars)")
    print(f"✅ API key starts with: {polygon_key[:8]}...")

    try:
        import pandas as pd

        def fetch_polygon_bars(symbol, multiplier, timespan, days_back):
            """Fetch price bars from Polygon.io"""
            try:
                to_date = datetime.now().strftime('%Y-%m-%d')
                from_date = (datetime.now() - timedelta(days=days_back)).strftime('%Y-%m-%d')

                url = f"https://api.polygon.io/v2/aggs/ticker/{symbol}/range/{multiplier}/{timespan}/{from_date}/{to_date}"
                params = {"apiKey": polygon_key, "sort": "asc", "limit": 50000}

                print(f"    🌐 Calling Polygon.io: {url}")
                print(f"    📅 Date range: {from_date} to {to_date}")

                response = requests.get(url, params=params, timeout=10)

                print(f"    📡 Response status: {response.status_code}")

                if response.status_code == 200:
                    data = response.json()
                    status = data.get('status', '')
                    results_count = data.get('resultsCount', 0)

                    print(f"    📊 Polygon status: {status}")
                    print(f"    📊 Results count: {results_count}")

                    if status in ['OK', 'DELAYED'] and data.get('results'):
                        results = data['results']
                        print(f"    ✅ Got {len(results)} bars")
                        return [
                            {
                                'close': bar['c'],
                                'high': bar['h'],
                                'low': bar['l'],
                                'volume': bar['v']
                            }
                            for bar in results
                        ]
                    else:
                        print(f"    ⚠️ Polygon.io status: {status}, results: {results_count}")
                        print(f"    ⚠️ Full response: {data}")
                        return []
                elif response.status_code == 401:
                    print(f"    ❌ Polygon.io 401 Unauthorized - API key is invalid")
                    print(f"    ❌ Response: {response.text}")
                    return []
                elif response.status_code == 403:
                    print(f"    ❌ Polygon.io 403 Forbidden - API key may not have access to this data")
                    print(f"    ❌ Response: {response.text}")
                    return []
                elif response.status_code == 429:
                    print(f"    ❌ Polygon.io 429 Rate Limit - too many requests")
                    print(f"    ❌ Response: {response.text}")
                    return []
                else:
                    print(f"    ⚠️ Polygon.io HTTP {response.status_code}")
                    print(f"    ⚠️ Response: {response.text[:500]}")
                    return []
            except Exception as e:
                print(f"    ❌ Polygon.io error: {e}")
                import traceback
                traceback.print_exc()
                return []

        price_data = {}

        # Daily data (90 days for RSI calculation)
        print(f"  🔄 Fetching 1d data...")
        price_data['1d'] = fetch_polygon_bars(symbol, 1, 'day', 90)
        print(f"  📊 1d data: {len(price_data['1d'])} bars")

        # 4-hour data (30 days)
        print(f"  🔄 Fetching 4h data...")
        price_data['4h'] = fetch_polygon_bars(symbol, 4, 'hour', 30)
        print(f"  📊 4h data: {len(price_data['4h'])} bars")

        # 1-hour data (14 days)
        print(f"  🔄 Fetching 1h data...")
        price_data['1h'] = fetch_polygon_bars(symbol, 1, 'hour', 14)
        print(f"  📊 1h data: {len(price_data['1h'])} bars")

        # 15-minute data (7 days)
        print(f"  🔄 Fetching 15m data...")
        price_data['15m'] = fetch_polygon_bars(symbol, 15, 'minute', 7)
        print(f"  📊 15m data: {len(price_data['15m'])} bars")

        # 5-minute data (3 days)
        print(f"  🔄 Fetching 5m data...")
        price_data['5m'] = fetch_polygon_bars(symbol, 5, 'minute', 3)
        print(f"  📊 5m data: {len(price_data['5m'])} bars")

        # CRITICAL: Validate that we got actual data
        if len(price_data['1d']) == 0:
            print(f"❌ Polygon.io returned EMPTY data for {symbol}")
            print(f"   This usually means API key is invalid or rate limit exceeded")
            raise ValueError(f"Polygon.io returned no data for {symbol}. Check API key and rate limits.")

        # Cache the result only if we have valid data
        _polygon_price_cache[cache_key] = (price_data, now)
        print(f"✅ Cached fresh price data for {_polygon_price_cache_ttl}s (24 hours)")

        return price_data

    except HTTPException:
        # Re-raise HTTP exceptions
        raise
    except Exception as e:
        # NO FALLBACK - Never use mock data
        print(f"❌ Could not fetch price data from Polygon.io: {e}")
        raise HTTPException(
            status_code=503,
            detail=f"Failed to fetch price data for {symbol}. Polygon.io API error: {str(e)}"
        )

@app.get("/api/psychology/current-regime")
async def get_current_regime(symbol: str = "SPY"):
    """
    Get current psychology trap regime analysis

    Returns complete analysis with:
    - Multi-timeframe RSI
    - Current gamma walls
    - Gamma expiration timeline
    - Forward GEX magnets
    - Regime detection with psychology traps
    """
    try:
        print(f"\n{'='*60}")
        print(f"Psychology Trap Detection - Starting analysis for {symbol}")
        print(f"{'='*60}\n")

        # Get current price and gamma data using get_net_gamma
        gex_data = api_client.get_net_gamma(symbol)

        print(f"1. GEX Data fetched: {type(gex_data)}")

        # NEVER USE MOCK DATA - Always require real API data
        if not gex_data or 'error' in gex_data:
            error_type = gex_data.get('error', 'unknown') if gex_data else 'no_data'
            print(f"❌ GEX data error: {error_type}")

            # Return proper errors - NO MOCK DATA FALLBACK
            if error_type == 'rate_limit':
                raise HTTPException(
                    status_code=429,
                    detail={
                        "error": "Rate Limit Exceeded",
                        "message": "Trading Volatility API rate limit hit. Circuit breaker is active.",
                        "solution": "Wait 30-60 seconds and try again. System manages rate limits automatically."
                    }
                )
            elif error_type == 'api_key':
                raise HTTPException(
                    status_code=503,
                    detail={
                        "error": "Service Unavailable",
                        "message": "Trading Volatility API key not configured.",
                        "solution": "Configure 'tv_username' environment variable with your Trading Volatility API key"
                    }
                )
            else:
                # Generic error
                raise HTTPException(
                    status_code=503,
                    detail={
                        "error": "Service Unavailable",
                        "message": f"Failed to fetch GEX data: {error_type}",
                        "solution": "Check API configuration and network connectivity"
                    }
                )

        current_price = gex_data.get('spot_price', 0)
        print(f"2. Current price: ${current_price}")

        # Get price data with caching (prevents excessive API calls)
        price_data = get_cached_price_data(symbol, current_price)
        print(f"3. Price data prepared with {len(price_data)} timeframes")

        # Calculate volume ratio (using daily data)
        if len(price_data['1d']) >= 20:
            recent_volume = price_data['1d'][-1]['volume']
            avg_volume = sum(d['volume'] for d in price_data['1d'][-20:]) / 20
            volume_ratio = recent_volume / avg_volume if avg_volume > 0 else 1.0
        else:
            volume_ratio = 1.0

        # Format gamma data for psychology trap detector
        # Need to structure with expirations
        gamma_data_formatted = {
            'net_gamma': gex_data.get('net_gex', 0),
            'expirations': []
        }

        # Parse expiration data from gex_data
        # The TradingVolatility API returns strikes by expiration
        if 'expirations' in gex_data:
            for exp_date_str, exp_data in gex_data['expirations'].items():
                try:
                    # Parse expiration date
                    exp_date = datetime.strptime(exp_date_str, '%Y-%m-%d')
                    dte = (exp_date - datetime.now()).days

                    # Determine expiration type
                    if dte == 0:
                        exp_type = '0dte'
                    elif dte <= 7:
                        exp_type = 'weekly'
                    else:
                        # Check if it's monthly (3rd Friday)
                        # For simplicity, treat all > 7 DTE as monthly
                        exp_type = 'monthly'

                    call_strikes = []
                    put_strikes = []

                    if 'strikes' in exp_data:
                        for strike_data in exp_data['strikes']:
                            strike = strike_data.get('strike', 0)

                            if 'call_gamma' in strike_data:
                                call_strikes.append({
                                    'strike': strike,
                                    'gamma_exposure': strike_data['call_gamma'],
                                    'open_interest': strike_data.get('call_oi', 0)
                                })

                            if 'put_gamma' in strike_data:
                                put_strikes.append({
                                    'strike': strike,
                                    'gamma_exposure': strike_data['put_gamma'],
                                    'open_interest': strike_data.get('put_oi', 0)
                                })

                    gamma_data_formatted['expirations'].append({
                        'expiration_date': exp_date,
                        'dte': dte,
                        'expiration_type': exp_type,
                        'call_strikes': call_strikes,
                        'put_strikes': put_strikes
                    })

                except Exception as e:
                    print(f"Error parsing expiration {exp_date_str}: {e}")
                    continue
        else:
            # Fallback: create single expiration from call/put walls
            call_wall = gex_data.get('call_wall', current_price * 1.02)
            put_wall = gex_data.get('put_wall', current_price * 0.98)

            gamma_data_formatted['expirations'] = [{
                'expiration_date': datetime.now() + timedelta(days=7),
                'dte': 7,
                'expiration_type': 'weekly',
                'call_strikes': [{
                    'strike': call_wall,
                    'gamma_exposure': gex_data.get('net_gex', 0) / 2,
                    'open_interest': 1000
                }],
                'put_strikes': [{
                    'strike': put_wall,
                    'gamma_exposure': gex_data.get('net_gex', 0) / 2,
                    'open_interest': 1000
                }]
            }]

        print(f"4. Gamma data formatted with {len(gamma_data_formatted.get('expirations', []))} expirations")
        print(f"5. Volume ratio: {volume_ratio:.2f}")
        print(f"\nCalling analyze_current_market_complete...")

        # Run complete psychology trap analysis
        try:
            print(f"  DEBUG: Calling analyze_current_market_complete with:")
            print(f"    - current_price: {current_price}")
            print(f"    - price_data keys: {list(price_data.keys())}")
            print(f"    - price_data['1d'] length: {len(price_data.get('1d', []))}")
            print(f"    - gamma_data keys: {list(gamma_data_formatted.keys())}")
            print(f"    - volume_ratio: {volume_ratio}")

            analysis = analyze_current_market_complete(
                current_price=current_price,
                price_data=price_data,
                gamma_data=gamma_data_formatted,
                volume_ratio=volume_ratio
            )
            print(f"✅ Analysis complete!")
        except Exception as analysis_error:
            print(f"❌ Error in analyze_current_market_complete:")
            print(f"❌ Error type: {type(analysis_error).__name__}")
            print(f"❌ Error message: {str(analysis_error)}")
            import traceback
            import sys
            traceback.print_exc()
            sys.stdout.flush()  # Force flush to ensure error appears in logs

            # Re-raise with more context
            raise HTTPException(
                status_code=500,
                detail=f"Psychology analysis failed: {type(analysis_error).__name__}: {str(analysis_error)}"
            )

        # Save to database
        try:
            signal_id = save_regime_signal_to_db(analysis)
            analysis['signal_id'] = signal_id
            print(f"6. Saved to database with ID: {signal_id}")
        except Exception as e:
            print(f"⚠️  Warning: Could not save regime signal: {e}")

        print(f"\n{'='*60}")
        print(f"Psychology Trap Detection - Analysis Complete")
        print(f"{'='*60}\n")

        # Generate trading guide
        trading_guide = get_trading_guide(
            regime_type=analysis['regime']['primary_type'],
            current_price=current_price,
            regime_data=analysis['regime']
        )

        # Generate AI-powered trade recommendation
        try:
            from ai_trade_recommendations import get_ai_recommendation
            ai_recommendation = get_ai_recommendation(symbol, analysis)
            print(f"✅ AI recommendation generated")
        except Exception as ai_error:
            print(f"⚠️  AI recommendation failed: {ai_error}")
            ai_recommendation = None

        # Save daily gamma snapshot and get historical comparison
        historical_comparison = None
        backtest_stats = None
        try:
            from historical_tracking import save_daily_gamma_snapshot, get_historical_comparison, calculate_regime_backtest_statistics

            # Save snapshot for historical tracking (non-blocking)
            try:
                save_daily_gamma_snapshot(symbol, gamma_data_formatted, current_price)
            except Exception as snap_err:
                print(f"⚠️  Snapshot save failed (non-critical): {snap_err}")

            # Get historical comparison (non-blocking)
            try:
                current_net_gamma = gamma_data_formatted.get('net_gamma', 0)
                historical_comparison = get_historical_comparison(symbol, current_net_gamma)
            except Exception as comp_err:
                print(f"⚠️  Historical comparison failed (non-critical): {comp_err}")

            # Get backtest statistics for current regime (non-blocking)
            try:
                regime_type = analysis['regime']['primary_type']
                backtest_stats = calculate_regime_backtest_statistics(regime_type)
            except Exception as stats_err:
                print(f"⚠️  Backtest stats failed (non-critical): {stats_err}")

            if historical_comparison or backtest_stats:
                print(f"✅ Historical tracking updated")
        except ImportError as import_err:
            print(f"⚠️  Historical tracking not available (module not found): {import_err}")
        except Exception as hist_error:
            print(f"⚠️  Historical tracking failed: {hist_error}")
            import traceback
            traceback.print_exc()

        # Add market status and metadata
        import pytz
        eastern = pytz.timezone('US/Eastern')
        now = datetime.now(eastern)
        market_open = now.weekday() < 5 and 9 <= now.hour < 16  # Simple check

        market_status = {
            'is_open': market_open,
            'timestamp': now.isoformat(),
            'market_time': now.strftime('%I:%M %p ET'),
            'status_text': 'OPEN' if market_open else 'CLOSED',
            'data_age_minutes': 0 if market_open else int((now.hour - 16) * 60) if now.hour >= 16 else 0
        }

        # Convert numpy types to Python native types for JSON serialization
        def convert_numpy_types(obj):
            """Recursively convert numpy types to Python native types"""
            import numpy as np
            if isinstance(obj, dict):
                return {k: convert_numpy_types(v) for k, v in obj.items()}
            elif isinstance(obj, list):
                return [convert_numpy_types(item) for item in obj]
            elif isinstance(obj, np.bool_):
                return bool(obj)
            elif isinstance(obj, np.integer):
                return int(obj)
            elif isinstance(obj, np.floating):
                return float(obj)
            elif isinstance(obj, np.ndarray):
                return obj.tolist()
            else:
                return obj

        # Convert all data before returning
        analysis = convert_numpy_types(analysis)
        trading_guide = convert_numpy_types(trading_guide)
        if ai_recommendation:
            ai_recommendation = convert_numpy_types(ai_recommendation)
        if historical_comparison:
            historical_comparison = convert_numpy_types(historical_comparison)
        if backtest_stats:
            backtest_stats = convert_numpy_types(backtest_stats)

        return {
            "success": True,
            "symbol": symbol,
            "analysis": analysis,
            "trading_guide": trading_guide,
            "ai_recommendation": ai_recommendation,
            "market_status": market_status,
            "historical_comparison": historical_comparison,
            "backtest_stats": backtest_stats
        }

    except HTTPException:
        raise
    except Exception as e:
        import traceback
        traceback.print_exc()
        raise HTTPException(status_code=500, detail=f"Analysis failed: {str(e)}")


@app.get("/api/psychology/history")
async def get_regime_history(limit: int = 50, regime_type: str = None):
    """
    Get historical regime signals

    Args:
        limit: Number of recent signals to return
        regime_type: Filter by specific regime type (optional)
    """
    try:
        import sqlite3
        from config_and_database import DB_PATH

        conn = sqlite3.connect(DB_PATH)
        c = conn.cursor()

        if regime_type:
            c.execute('''
                SELECT * FROM regime_signals
                WHERE primary_regime_type = ?
                ORDER BY timestamp DESC
                LIMIT ?
            ''', (regime_type, limit))
        else:
            c.execute('''
                SELECT * FROM regime_signals
                ORDER BY timestamp DESC
                LIMIT ?
            ''', (limit,))

        columns = [desc[0] for desc in c.description]
        rows = c.fetchall()

        signals = []
        for row in rows:
            signal = dict(zip(columns, row))
            signals.append(signal)

        conn.close()

        return {
            "success": True,
            "count": len(signals),
            "signals": signals
        }

    except Exception as e:
        raise HTTPException(status_code=500, detail=str(e))


@app.get("/api/psychology/liberation-setups")
async def get_liberation_setups():
    """
    Get active liberation trade setups
    Returns walls that are about to expire and release price
    """
    try:
        import sqlite3
        from config_and_database import DB_PATH

        conn = sqlite3.connect(DB_PATH)
        c = conn.cursor()

        # Get recent signals with liberation setups
        c.execute('''
            SELECT * FROM regime_signals
            WHERE liberation_setup_detected = 1
            AND liberation_expiry_date >= date('now')
            ORDER BY liberation_expiry_date ASC
            LIMIT 10
        ''')

        columns = [desc[0] for desc in c.description]
        rows = c.fetchall()

        setups = []
        for row in rows:
            setup = dict(zip(columns, row))
            setups.append(setup)

        conn.close()

        return {
            "success": True,
            "count": len(setups),
            "liberation_setups": setups
        }

    except Exception as e:
        raise HTTPException(status_code=500, detail=str(e))


@app.get("/api/psychology/false-floors")
async def get_false_floors():
    """
    Get active false floor warnings
    Returns support levels that are temporary and will disappear
    """
    try:
        import sqlite3
        from config_and_database import DB_PATH

        conn = sqlite3.connect(DB_PATH)
        c = conn.cursor()

        # Get recent signals with false floor warnings
        c.execute('''
            SELECT * FROM regime_signals
            WHERE false_floor_detected = 1
            AND false_floor_expiry_date >= date('now')
            ORDER BY false_floor_expiry_date ASC
            LIMIT 10
        ''')

        columns = [desc[0] for desc in c.description]
        rows = c.fetchall()

        floors = []
        for row in rows:
            floor = dict(zip(columns, row))
            floors.append(floor)

        conn.close()

        return {
            "success": True,
            "count": len(floors),
            "false_floors": floors
        }

    except Exception as e:
        raise HTTPException(status_code=500, detail=str(e))


@app.get("/api/psychology/statistics")
async def get_sucker_statistics():
    """
    Get statistics on how often newbie logic fails
    Shows historical success/failure rates for different scenarios

    Returns:
        {
            "success": bool,
            "count": int,
            "statistics": List[dict],
            "summary": {
                "total_scenarios": int,
                "avg_failure_rate": float,
                "most_dangerous_trap": str,
                "safest_fade": str
            }
        }
    """
    try:
        import sqlite3
        from config_and_database import DB_PATH

        conn = sqlite3.connect(DB_PATH)
        c = conn.cursor()

        # Get sucker statistics
        c.execute('SELECT * FROM sucker_statistics ORDER BY failure_rate DESC')

        columns = [desc[0] for desc in c.description]
        rows = c.fetchall()

        stats = []
        for row in rows:
            stat = dict(zip(columns, row))
            stats.append(stat)

        conn.close()

        # Calculate summary statistics
        summary = {
            "total_scenarios": len(stats),
            "avg_failure_rate": 0,
            "most_dangerous_trap": "N/A",
            "safest_fade": "N/A"
        }

        if stats:
            # Average failure rate
            summary["avg_failure_rate"] = sum(s.get('failure_rate', 0) for s in stats) / len(stats)

            # Most dangerous trap (highest failure rate)
            most_dangerous = max(stats, key=lambda x: x.get('failure_rate', 0))
            summary["most_dangerous_trap"] = most_dangerous.get('scenario_type', 'N/A')

            # Safest fade (lowest failure rate)
            safest = min(stats, key=lambda x: x.get('failure_rate', 0))
            summary["safest_fade"] = safest.get('scenario_type', 'N/A')

        return {
            "success": True,
            "count": len(stats),
            "statistics": stats,
            "summary": summary
        }

    except Exception as e:
        raise HTTPException(status_code=500, detail=str(e))


@app.get("/api/psychology/performance/overview")
async def get_performance_overview(days: int = 30):
    """
    Get overall performance metrics for psychology trap detection

    Args:
        days: Number of days to analyze (default 30)

    Returns:
        Overall metrics including total signals, win rate, avg confidence, etc.
    """
    try:
        metrics = performance_tracker.get_overview_metrics(days)
        return {
            "success": True,
            "metrics": metrics
        }
    except Exception as e:
        raise HTTPException(status_code=500, detail=str(e))


@app.get("/api/psychology/performance/by-pattern")
async def get_pattern_performance(days: int = 90):
    """
    Get performance metrics for each pattern type

    Args:
        days: Number of days to analyze (default 90)

    Returns:
        List of pattern performance data with win rates, expectancy, etc.
    """
    try:
        patterns = performance_tracker.get_pattern_performance(days)
        return {
            "success": True,
            "count": len(patterns),
            "patterns": patterns
        }
    except Exception as e:
        raise HTTPException(status_code=500, detail=str(e))


@app.get("/api/psychology/performance/signals")
async def get_historical_signals(limit: int = 100, pattern_type: str = None):
    """
    Get historical signals with full details and outcomes

    Args:
        limit: Maximum number of signals to return (default 100)
        pattern_type: Filter by specific pattern type (optional)

    Returns:
        List of historical signals with timestamps, patterns, outcomes, etc.
    """
    try:
        signals = performance_tracker.get_historical_signals(limit, pattern_type)
        return {
            "success": True,
            "count": len(signals),
            "signals": signals
        }
    except Exception as e:
        raise HTTPException(status_code=500, detail=str(e))


@app.get("/api/psychology/performance/chart-data")
async def get_chart_data(days: int = 90):
    """
    Get time series data for performance charts

    Args:
        days: Number of days of data (default 90)

    Returns:
        Dict with daily_signals, win_rate_timeline, and pattern_timeline
    """
    try:
        chart_data = performance_tracker.get_chart_data(days)
        return {
            "success": True,
            "chart_data": chart_data
        }
    except Exception as e:
        raise HTTPException(status_code=500, detail=str(e))


@app.get("/api/psychology/performance/vix-correlation")
async def get_vix_correlation(days: int = 90):
    """
    Analyze correlation between VIX levels and pattern performance

    Args:
        days: Number of days to analyze (default 90)

    Returns:
        Performance data by VIX level and spike status
    """
    try:
        correlation = performance_tracker.get_vix_correlation(days)
        return {
            "success": True,
            "correlation": correlation
        }
    except Exception as e:
        raise HTTPException(status_code=500, detail=str(e))


@app.get("/api/psychology/notifications/stream")
async def notification_stream():
    """
    Server-Sent Events (SSE) endpoint for real-time notifications

    Streams critical psychology trap pattern alerts to connected clients.
    Critical patterns: GAMMA_SQUEEZE_CASCADE, FLIP_POINT_CRITICAL, CAPITULATION_CASCADE
    """
    async def event_generator():
        # Subscribe to notifications
        queue = await notification_manager.subscribe()

        try:
            # Send initial connection message
            yield f"data: {json.dumps({'type': 'connected', 'message': 'Notification stream connected'})}\n\n"

            # Stream notifications
            while True:
                try:
                    # Wait for notification with timeout
                    notification = await asyncio.wait_for(queue.get(), timeout=30.0)

                    # Send notification as SSE
                    yield f"data: {json.dumps(notification)}\n\n"

                except asyncio.TimeoutError:
                    # Send keepalive ping every 30 seconds
                    yield f"data: {json.dumps({'type': 'ping'})}\n\n"

        except asyncio.CancelledError:
            # Client disconnected
            await notification_manager.unsubscribe(queue)
            raise
        except Exception as e:
            print(f"Error in notification stream: {e}")
            await notification_manager.unsubscribe(queue)

    return StreamingResponse(
        event_generator(),
        media_type="text/event-stream",
        headers={
            "Cache-Control": "no-cache",
            "Connection": "keep-alive",
            "X-Accel-Buffering": "no"  # Disable buffering for nginx
        }
    )


@app.get("/api/psychology/notifications/history")
async def get_notification_history(limit: int = 50):
    """
    Get recent notification history

    Args:
        limit: Maximum number of notifications to return (default 50)

    Returns:
        List of recent notifications
    """
    try:
        history = notification_manager.get_notification_history(limit)
        return {
            "success": True,
            "count": len(history),
            "notifications": history
        }
    except Exception as e:
        raise HTTPException(status_code=500, detail=str(e))


@app.get("/api/psychology/notifications/stats")
async def get_notification_stats():
    """
    Get notification statistics

    Returns:
        Stats including total notifications, critical count, active subscribers, etc.
    """
    try:
        stats = notification_manager.get_notification_stats()
        return {
            "success": True,
            "stats": stats
        }
    except Exception as e:
        raise HTTPException(status_code=500, detail=str(e))


# ==============================================================================
# PUSH NOTIFICATION ENDPOINTS (Browser Push API)
# ==============================================================================

# Import push notification service
try:
    import sys
    from pathlib import Path
    backend_dir = Path(__file__).parent
    sys.path.insert(0, str(backend_dir))
    from push_notification_service import get_push_service
    push_service = get_push_service()
    push_notifications_available = True
except Exception as e:
    print(f"⚠️ Push notifications not available: {e}")
    push_service = None
    push_notifications_available = False


@app.get("/api/notifications/vapid-public-key")
async def get_vapid_public_key():
    """
    Get VAPID public key for push notification subscriptions

    Returns:
        {
            "public_key": "BKq..."  # Base64-encoded public key
        }
    """
    if not push_notifications_available or not push_service:
        raise HTTPException(status_code=503, detail="Push notifications not configured")

    public_key = push_service.get_vapid_public_key()

    if not public_key:
        raise HTTPException(status_code=500, detail="VAPID key not available")

    return {
        "success": True,
        "public_key": public_key
    }


@app.post("/api/notifications/subscribe")
async def subscribe_to_push_notifications(request: dict):
    """
    Subscribe to push notifications

    Request body:
    {
        "subscription": {
            "endpoint": "https://...",
            "keys": {
                "p256dh": "...",
                "auth": "..."
            }
        },
        "preferences": {
            "enabled": true,
            "criticalAlerts": true,
            "highAlerts": true,
            "liberationSetups": true,
            "falseFloors": true,
            "regimeChanges": true,
            "sound": true
        }
    }

    Returns:
        {"success": true}
    """
    if not push_notifications_available or not push_service:
        raise HTTPException(status_code=503, detail="Push notifications not configured")

    try:
        subscription = request.get('subscription')
        preferences = request.get('preferences', {})

        if not subscription:
            raise HTTPException(status_code=400, detail="Subscription object required")

        success = push_service.save_subscription(subscription, preferences)

        if not success:
            raise HTTPException(status_code=500, detail="Failed to save subscription")

        return {
            "success": True,
            "message": "Subscription saved successfully"
        }

    except HTTPException:
        raise
    except Exception as e:
        print(f"❌ Error subscribing: {e}")
        raise HTTPException(status_code=500, detail=str(e))


@app.post("/api/notifications/unsubscribe")
async def unsubscribe_from_push_notifications(request: dict):
    """
    Unsubscribe from push notifications

    Request body:
    {
        "endpoint": "https://..."
    }

    Returns:
        {"success": true}
    """
    if not push_notifications_available or not push_service:
        raise HTTPException(status_code=503, detail="Push notifications not configured")

    try:
        endpoint = request.get('endpoint')

        if not endpoint:
            raise HTTPException(status_code=400, detail="Endpoint required")

        success = push_service.remove_subscription(endpoint)

        return {
            "success": True,
            "message": "Unsubscribed successfully" if success else "Subscription not found"
        }

    except HTTPException:
        raise
    except Exception as e:
        print(f"❌ Error unsubscribing: {e}")
        raise HTTPException(status_code=500, detail=str(e))


@app.put("/api/notifications/preferences")
async def update_notification_preferences(request: dict):
    """
    Update notification preferences

    Request body:
    {
        "endpoint": "https://...",  # Optional, use first subscription if not provided
        "preferences": {
            "enabled": true,
            "criticalAlerts": true,
            ...
        }
    }

    Returns:
        {"success": true}
    """
    if not push_notifications_available or not push_service:
        raise HTTPException(status_code=503, detail="Push notifications not configured")

    try:
        endpoint = request.get('endpoint')
        preferences = request.get('preferences', {})

        if not preferences:
            raise HTTPException(status_code=400, detail="Preferences required")

        # If no endpoint provided, update first subscription (single-user mode)
        if not endpoint:
            subscriptions = push_service.get_all_subscriptions()
            if not subscriptions:
                raise HTTPException(status_code=404, detail="No subscriptions found")
            endpoint = subscriptions[0]['endpoint']

        success = push_service.update_preferences(endpoint, preferences)

        if not success:
            raise HTTPException(status_code=404, detail="Subscription not found")

        return {
            "success": True,
            "message": "Preferences updated successfully"
        }

    except HTTPException:
        raise
    except Exception as e:
        print(f"❌ Error updating preferences: {e}")
        raise HTTPException(status_code=500, detail=str(e))


@app.post("/api/notifications/test")
async def send_test_notification():
    """
    Send test push notification to all subscribed users

    Returns:
        {"success": true, "stats": {...}}
    """
    if not push_notifications_available or not push_service:
        raise HTTPException(status_code=503, detail="Push notifications not configured")

    try:
        stats = push_service.broadcast_notification(
            title="Test Alert",
            body="This is a test notification from AlphaGEX",
            alert_level="HIGH",
            data={"type": "test"}
        )

        return {
            "success": True,
            "message": "Test notification sent",
            "stats": stats
        }

    except Exception as e:
        print(f"❌ Error sending test notification: {e}")
        raise HTTPException(status_code=500, detail=str(e))


# ==============================================================================
# BACKTEST RESULTS ENDPOINTS
# ==============================================================================

@app.get("/api/backtests/results")
async def get_backtest_results(strategy_name: str = None, limit: int = 50):
    """
    Get backtest results for all strategies or specific strategy

    Args:
        strategy_name: Filter by specific strategy (optional)
        limit: Maximum number of results (default 50)

    Returns:
        List of backtest results with full metrics
    """
    try:
        import sqlite3
        from config_and_database import DB_PATH

        conn = sqlite3.connect(DB_PATH)
        conn.row_factory = sqlite3.Row
        c = conn.cursor()

        if strategy_name:
            c.execute('''
                SELECT *
                FROM backtest_results
                WHERE strategy_name = ?
                ORDER BY timestamp DESC
                LIMIT ?
            ''', (strategy_name, limit))
        else:
            c.execute('''
                SELECT *
                FROM backtest_results
                ORDER BY timestamp DESC
                LIMIT ?
            ''', (limit,))

        results = []
        for row in c.fetchall():
            results.append({
                'id': row['id'],
                'timestamp': row['timestamp'],
                'strategy_name': row['strategy_name'],
                'symbol': row['symbol'],
                'start_date': row['start_date'],
                'end_date': row['end_date'],
                'total_trades': row['total_trades'],
                'winning_trades': row['winning_trades'],
                'losing_trades': row['losing_trades'],
                'win_rate': round(row['win_rate'], 1),
                'avg_win_pct': round(row['avg_win_pct'], 2),
                'avg_loss_pct': round(row['avg_loss_pct'], 2),
                'largest_win_pct': round(row['largest_win_pct'], 2),
                'largest_loss_pct': round(row['largest_loss_pct'], 2),
                'expectancy_pct': round(row['expectancy_pct'], 2),
                'total_return_pct': round(row['total_return_pct'], 2),
                'max_drawdown_pct': round(row['max_drawdown_pct'], 2),
                'sharpe_ratio': round(row['sharpe_ratio'], 2),
                'avg_trade_duration_days': round(row['avg_trade_duration_days'], 1)
            })

        conn.close()

        return {
            "success": True,
            "count": len(results),
            "results": results
        }

    except Exception as e:
        raise HTTPException(status_code=500, detail=str(e))


@app.get("/api/backtests/summary")
async def get_backtest_summary():
    """
    Get latest backtest summary comparing all strategy categories

    Returns:
        Summary with psychology, GEX, and options strategy performance
    """
    try:
        import sqlite3
        from config_and_database import DB_PATH

        conn = sqlite3.connect(DB_PATH)
        conn.row_factory = sqlite3.Row
        c = conn.cursor()

        c.execute('''
            SELECT *
            FROM backtest_summary
            ORDER BY timestamp DESC
            LIMIT 1
        ''')

        row = c.fetchone()
        conn.close()

        if not row:
            return {
                "success": True,
                "summary": None,
                "message": "No backtest summary found. Run backtests first."
            }

        summary = {
            'timestamp': row['timestamp'],
            'symbol': row['symbol'],
            'start_date': row['start_date'],
            'end_date': row['end_date'],
            'psychology': {
                'total_trades': row['psychology_trades'],
                'win_rate': round(row['psychology_win_rate'], 1),
                'expectancy_pct': round(row['psychology_expectancy'], 2)
            },
            'gex': {
                'total_trades': row['gex_trades'],
                'win_rate': round(row['gex_win_rate'], 1),
                'expectancy_pct': round(row['gex_expectancy'], 2)
            },
            'options': {
                'total_trades': row['options_trades'],
                'win_rate': round(row['options_win_rate'], 1),
                'expectancy_pct': round(row['options_expectancy'], 2)
            }
        }

        return {
            "success": True,
            "summary": summary
        }

    except Exception as e:
        raise HTTPException(status_code=500, detail=str(e))


@app.get("/api/backtests/best-strategies")
async def get_best_strategies(min_expectancy: float = 0.5, min_win_rate: float = 55):
    """
    Get best performing strategies based on backtest results

    Args:
        min_expectancy: Minimum expectancy % (default 0.5)
        min_win_rate: Minimum win rate % (default 55)

    Returns:
        List of strategies that meet criteria, sorted by expectancy
    """
    try:
        import sqlite3
        from config_and_database import DB_PATH

        conn = sqlite3.connect(DB_PATH)
        conn.row_factory = sqlite3.Row
        c = conn.cursor()

        c.execute('''
            SELECT *
            FROM backtest_results
            WHERE expectancy_pct >= ?
            AND win_rate >= ?
            AND total_trades >= 10
            ORDER BY expectancy_pct DESC
            LIMIT 20
        ''', (min_expectancy, min_win_rate))

        strategies = []
        for row in c.fetchall():
            strategies.append({
                'strategy_name': row['strategy_name'],
                'total_trades': row['total_trades'],
                'win_rate': round(row['win_rate'], 1),
                'expectancy_pct': round(row['expectancy_pct'], 2),
                'total_return_pct': round(row['total_return_pct'], 2),
                'sharpe_ratio': round(row['sharpe_ratio'], 2),
                'max_drawdown_pct': round(row['max_drawdown_pct'], 2)
            })

        conn.close()

        return {
            "success": True,
            "count": len(strategies),
            "strategies": strategies,
            "criteria": {
                "min_expectancy_pct": min_expectancy,
                "min_win_rate": min_win_rate
            }
        }

    except Exception as e:
        raise HTTPException(status_code=500, detail=str(e))


@app.post("/api/backtests/run")
async def run_backtests(request: dict = None):
    """
    Run all backtests for specified symbol and date range

    Request body (optional):
        {
            "symbol": "SPY",
            "start_date": "2022-01-01",
            "end_date": "2024-12-31"
        }

    Returns:
        Backtest execution status and results
    """
    try:
        import subprocess
        from datetime import datetime, timedelta

        # Parse request parameters with defaults
        if request is None:
            request = {}

        symbol = request.get('symbol', 'SPY')

        # Default to last 2 years if not specified
        if 'end_date' not in request:
            end_date = datetime.now().strftime('%Y-%m-%d')
        else:
            end_date = request.get('end_date')

        if 'start_date' not in request:
            start_date = (datetime.now() - timedelta(days=730)).strftime('%Y-%m-%d')
        else:
            start_date = request.get('start_date')

        print(f"\n🚀 Running backtests for {symbol} from {start_date} to {end_date}")

        # Run the backtest script
        result = subprocess.run(
            ['python', 'run_all_backtests.py',
             '--symbol', symbol,
             '--start', start_date,
             '--end', end_date],
            capture_output=True,
            text=True,
            timeout=300  # 5 minute timeout
        )

        if result.returncode == 0:
            print("✅ Backtests completed successfully")

            # Fetch the results
            import sqlite3
            from config_and_database import DB_PATH

            conn = sqlite3.connect(DB_PATH)
            conn.row_factory = sqlite3.Row
            c = conn.cursor()

            # Get latest results
            c.execute('''
                SELECT COUNT(*) as count
                FROM backtest_results
                WHERE symbol = ?
            ''', (symbol,))

            count_row = c.fetchone()
            result_count = count_row['count'] if count_row else 0

            conn.close()

            return {
                "success": True,
                "message": f"Backtests completed successfully for {symbol}",
                "symbol": symbol,
                "start_date": start_date,
                "end_date": end_date,
                "results_count": result_count,
                "output": result.stdout
            }
        else:
            print(f"❌ Backtests failed: {result.stderr}")

            # Check for specific errors
            error_message = result.stderr
            if "ModuleNotFoundError: No module named 'pandas'" in error_message:
                error_detail = "Missing required dependencies: pandas and numpy. Install with: pip install pandas numpy scipy"
            elif "ModuleNotFoundError" in error_message:
                module_name = error_message.split("'")[1] if "'" in error_message else "unknown"
                error_detail = f"Missing required dependency: {module_name}. Install with: pip install {module_name}"
            else:
                error_detail = "Backtest execution failed. Check backend logs for details."

            raise HTTPException(
                status_code=500,
                detail=error_detail + f"\n\nFull error:\n{result.stderr}"
            )

    except subprocess.TimeoutExpired:
        return {
            "success": False,
            "error": "Backtest execution timed out (>5 minutes)"
        }
    except Exception as e:
        print(f"❌ Error running backtests: {e}")
        return {
            "success": False,
            "error": str(e)
        }


# ==============================================================================
# AI-POWERED FEATURES (Claude + LangChain)
# ==============================================================================

@app.post("/api/ai/optimize-strategy")
async def optimize_strategy(request: dict):
    """
    AI-powered strategy optimization using Claude

    Request body:
        {
            "strategy_name": "GAMMA_SQUEEZE_CASCADE",
            "api_key": "optional_anthropic_key"
        }

    Returns:
        Detailed analysis and optimization recommendations
    """
    try:
        from ai_strategy_optimizer import StrategyOptimizerAgent

        strategy_name = request.get('strategy_name')
        api_key = request.get('api_key')

        if not strategy_name:
            raise HTTPException(status_code=400, detail="strategy_name required")

        optimizer = StrategyOptimizerAgent(anthropic_api_key=api_key)
        result = optimizer.optimize_strategy(strategy_name)

        return {
            "success": True,
            "optimization": result
        }

    except ImportError as e:
        raise HTTPException(
            status_code=503,
            detail="AI Strategy Optimizer requires langchain. Install with: pip install langchain langchain-anthropic"
        )
    except ValueError as e:
        raise HTTPException(
            status_code=400,
            detail=str(e)
        )
    except Exception as e:
        raise HTTPException(status_code=500, detail=str(e))


@app.get("/api/ai/analyze-all-strategies")
async def analyze_all_strategies(api_key: str = None):
    """
    AI analysis of all strategies with rankings and recommendations

    Query params:
        api_key: Optional Anthropic API key

    Returns:
        Comprehensive analysis report with strategy rankings
    """
    try:
        from ai_strategy_optimizer import StrategyOptimizerAgent

        optimizer = StrategyOptimizerAgent(anthropic_api_key=api_key)
        result = optimizer.analyze_all_strategies()

        return {
            "success": True,
            "analysis": result
        }

    except ImportError as e:
        raise HTTPException(
            status_code=503,
            detail="AI Strategy Optimizer requires langchain. Install with: pip install langchain langchain-anthropic"
        )
    except ValueError as e:
        raise HTTPException(
            status_code=400,
            detail=str(e)
        )
    except Exception as e:
        raise HTTPException(status_code=500, detail=str(e))


@app.post("/api/ai/trade-advice")
async def get_trade_advice(signal_data: dict):
    """
    Get AI-powered trade recommendation with reasoning

    Request body:
        {
            "pattern": "GAMMA_SQUEEZE_CASCADE",
            "price": 570.25,
            "direction": "Bullish",
            "confidence": 85,
            "vix": 18.5,
            "volatility_regime": "EXPLOSIVE_VOLATILITY",
            "description": "VIX spike detected",
            "api_key": "optional_anthropic_key"
        }

    Returns:
        Recommendation (TAKE_TRADE/SKIP/WAIT) with detailed reasoning
    """
    try:
        from ai_trade_advisor import SmartTradeAdvisor

        api_key = signal_data.pop('api_key', None)
        advisor = SmartTradeAdvisor(anthropic_api_key=api_key)
        result = advisor.analyze_trade(signal_data)

        return {
            "success": True,
            "advice": result
        }

    except Exception as e:
        raise HTTPException(status_code=500, detail=str(e))


@app.post("/api/ai/feedback")
async def provide_ai_feedback(feedback: dict):
    """
    Provide feedback on AI prediction to enable learning

    Request body:
        {
            "prediction_id": 123,
            "actual_outcome": "WIN" or "LOSS",
            "outcome_pnl": 2.5
        }

    Returns:
        Updated learning stats
    """
    try:
        from ai_trade_advisor import SmartTradeAdvisor

        advisor = SmartTradeAdvisor()
        result = advisor.provide_feedback(
            prediction_id=feedback.get('prediction_id'),
            actual_outcome=feedback.get('actual_outcome'),
            outcome_pnl=feedback.get('outcome_pnl', 0.0)
        )

        return {
            "success": True,
            "feedback": result
        }

    except Exception as e:
        raise HTTPException(status_code=500, detail=str(e))


@app.get("/api/ai/learning-insights")
async def get_learning_insights():
    """
    Get AI learning insights (accuracy by pattern, confidence calibration, etc)

    Returns:
        Learning statistics and insights
    """
    try:
        from ai_trade_advisor import SmartTradeAdvisor

        advisor = SmartTradeAdvisor()
        insights = advisor.get_learning_insights()

        return {
            "success": True,
            "insights": insights
        }

    except Exception as e:
        raise HTTPException(status_code=500, detail=str(e))


@app.get("/api/ai/track-record")
async def get_ai_track_record(days: int = 30):
    """
    Get AI's prediction track record over time

    Query params:
        days: Number of days to analyze (default 30)

    Returns:
        Accuracy stats and calibration metrics
    """
    try:
        from ai_trade_advisor import SmartTradeAdvisor

        advisor = SmartTradeAdvisor()
        track_record = advisor.get_ai_track_record(days=days)

        return {
            "success": True,
            "track_record": track_record
        }

    except Exception as e:
        raise HTTPException(status_code=500, detail=str(e))


# ==============================================================================
# PROBABILITY PREDICTION ENDPOINTS (Phase 2 Self-Learning)
# ==============================================================================

@app.post("/api/probability/record-outcome")
async def record_probability_outcome(request: dict):
    """
    Record actual outcome for a prediction (for calibration/learning)

    Request body:
        {
            "prediction_id": 123,
            "actual_close_price": 570.50
        }

    Returns:
        Success status
    """
    try:
        prediction_id = request.get('prediction_id')
        actual_close_price = request.get('actual_close_price')

        if not prediction_id or actual_close_price is None:
            raise HTTPException(
                status_code=400,
                detail="prediction_id and actual_close_price required"
            )

        probability_calc.record_outcome(prediction_id, actual_close_price)

        return {
            "success": True,
            "message": f"Outcome recorded for prediction {prediction_id}"
        }

    except Exception as e:
        raise HTTPException(status_code=500, detail=str(e))


@app.get("/api/probability/accuracy")
async def get_probability_accuracy(days: int = 30):
    """
    Get accuracy metrics for probability predictions

    Query params:
        days: Number of days to analyze (default 30)

    Returns:
        Accuracy statistics by prediction type and confidence level
    """
    try:
        metrics = probability_calc.get_accuracy_metrics(days=days)

        return {
            "success": True,
            "metrics": metrics
        }

    except Exception as e:
        raise HTTPException(status_code=500, detail=str(e))


@app.post("/api/probability/calibrate")
async def calibrate_probability_model(min_predictions: int = 50):
    """
    Calibrate probability model based on actual outcomes (Phase 2 Self-Learning)

    This adjusts weights to improve accuracy based on historical performance.

    Query params:
        min_predictions: Minimum predictions required for calibration (default 50)

    Returns:
        Calibration results and new weights
    """
    try:
        result = probability_calc.calibrate(min_predictions=min_predictions)

        return {
            "success": True,
            "calibration": result
        }

    except Exception as e:
        raise HTTPException(status_code=500, detail=str(e))


@app.get("/api/psychology/rsi-analysis/{symbol}")
async def get_rsi_analysis(symbol: str = "SPY"):
    """
    Get multi-timeframe RSI analysis only using Polygon.io
    Useful for quick RSI checks without full regime analysis
    """
    try:
        # Get current price from GEX data
        gex_data = api_client.get_net_gamma(symbol)
        current_price = gex_data.get('spot_price', 0)

        # Use Polygon.io for price data (with caching)
        price_data = get_cached_price_data(symbol, current_price)

        # Calculate RSI
        rsi_analysis = calculate_mtf_rsi_score(price_data)

        return {
            "success": True,
            "symbol": symbol,
            "timestamp": datetime.now().isoformat(),
            "rsi_analysis": rsi_analysis
        }

    except Exception as e:
        raise HTTPException(status_code=500, detail=str(e))


@app.get("/api/psychology/quick-check/{symbol}")
async def get_quick_psychology_check(symbol: str = "SPY"):
    """
    Quick psychology trap check for scanners using Polygon.io (lightweight version)
    Returns only regime type, confidence, and trade direction
    """
    try:
        # Get current price from GEX data
        gex_data = api_client.get_net_gamma(symbol)
        current_price = gex_data.get('spot_price', 0)

        # Use Polygon.io for price data (with caching)
        price_data = get_cached_price_data(symbol, current_price)

        # Calculate RSI only
        rsi_analysis = calculate_mtf_rsi_score(price_data)

        # Simple regime determination
        regime_type = 'NEUTRAL'
        confidence = 50
        trade_direction = 'wait'

        # Check for obvious extremes
        if rsi_analysis['aligned_count']['overbought'] >= 3:
            regime_type = 'OVERBOUGHT_EXTREME'
            confidence = 60 + rsi_analysis['aligned_count']['overbought'] * 5
            trade_direction = 'fade' if rsi_analysis['score'] > 70 else 'momentum'
        elif rsi_analysis['aligned_count']['oversold'] >= 3:
            regime_type = 'OVERSOLD_EXTREME'
            confidence = 60 + rsi_analysis['aligned_count']['oversold'] * 5
            trade_direction = 'bounce' if rsi_analysis['score'] < -70 else 'breakdown'

        return {
            "success": True,
            "symbol": symbol,
            "regime_type": regime_type,
            "confidence": confidence,
            "trade_direction": trade_direction,
            "rsi_score": rsi_analysis['score'],
            "overbought_tfs": rsi_analysis['aligned_count']['overbought'],
            "oversold_tfs": rsi_analysis['aligned_count']['oversold'],
            "current_price": float(current_price)
        }

    except Exception as e:
        return {
            "success": False,
            "symbol": symbol,
            "regime_type": "ERROR",
            "confidence": 0,
            "trade_direction": "wait",
            "error": str(e)
        }


@app.get("/api/database/stats")
async def get_database_stats():
    """
    Get statistics about all database tables
    Returns table names, row counts, and sample data
    """
    try:
        from config_and_database import DB_PATH
        import sqlite3

        conn = sqlite3.connect(DB_PATH)
        cursor = conn.cursor()

        # Get all tables
        cursor.execute("SELECT name FROM sqlite_master WHERE type='table' ORDER BY name")
        tables = [row[0] for row in cursor.fetchall()]

        table_stats = []

        for table_name in tables:
            # Get row count
            cursor.execute(f"SELECT COUNT(*) FROM {table_name}")
            row_count = cursor.fetchone()[0]

            # Get column info
            cursor.execute(f"PRAGMA table_info({table_name})")
            columns = [{"name": col[1], "type": col[2]} for col in cursor.fetchall()]

            # Get sample data (first 5 rows)
            sample_data = []
            if row_count > 0:
                cursor.execute(f"SELECT * FROM {table_name} LIMIT 5")
                rows = cursor.fetchall()
                column_names = [col["name"] for col in columns]

                for row in rows:
                    sample_data.append(dict(zip(column_names, row)))

            table_stats.append({
                "table_name": table_name,
                "row_count": row_count,
                "columns": columns,
                "sample_data": sample_data
            })

        conn.close()

        return {
            "success": True,
            "database_path": str(DB_PATH),
            "total_tables": len(tables),
            "tables": table_stats,
            "timestamp": datetime.now().isoformat()
        }

    except Exception as e:
        raise HTTPException(status_code=500, detail=f"Database stats error: {str(e)}")


# ============================================================================
# Startup & Shutdown Events
# ============================================================================

@app.on_event("startup")
async def startup_event():
    """Run on application startup"""
    print("=" * 80)
    print("🚀 AlphaGEX API Starting...")
    print("=" * 80)
    print(f"Environment: {os.getenv('ENVIRONMENT', 'development')}")
    print(f"Market Open: {is_market_open()}")
    print(f"Current Time (ET): {get_et_time().strftime('%Y-%m-%d %H:%M:%S %Z')}")
    print("=" * 80)
    print("📊 Available Endpoints:")
    print("  - GET  /                                  Health check")
    print("  - GET  /docs                              API documentation")
    print("  - GET  /api/gex/{symbol}                  GEX data")
    print("  - GET  /api/gamma/{symbol}/intelligence   Gamma 3 views")
    print("  - POST /api/ai/analyze                    AI Copilot")
    print("  - WS   /ws/market-data                    Real-time updates")
    print("\n🧠 Psychology Trap Detection:")
    print("  - GET  /api/psychology/current-regime     Current regime analysis")
    print("  - GET  /api/psychology/rsi-analysis/{symbol}  Multi-TF RSI")
    print("  - GET  /api/psychology/liberation-setups  Liberation trades")
    print("  - GET  /api/psychology/false-floors       False floor warnings")
    print("  - GET  /api/psychology/history            Historical signals")
    print("  - GET  /api/psychology/statistics         Sucker statistics")
    print("=" * 80)

    # Auto-run backtests on startup IF database is empty
    print("\n🔄 Checking backtest results...")
    try:
        import sqlite3
        conn = sqlite3.connect(DB_PATH)
        cursor = conn.cursor()
        cursor.execute("SELECT COUNT(*) FROM backtest_results")
        count = cursor.fetchone()[0]
        conn.close()

        if count == 0:
            print("⚠️  No backtest results found. Auto-running backtests in background...")
            import subprocess
            import threading

            def run_backtests_async():
                try:
                    result = subprocess.run(
                        ['python3', 'run_all_backtests.py', '--symbol', 'SPY', '--days', '365'],
                        cwd=str(parent_dir),
                        capture_output=True,
                        text=True,
                        timeout=600  # 10 minute timeout
                    )
                    if result.returncode == 0:
                        print("✅ Backtests completed successfully on startup")
                    else:
                        print(f"❌ Backtests failed: {result.stderr[:200]}")
                except Exception as e:
                    print(f"❌ Error running backtests: {e}")

            # Run in background thread so startup doesn't block
            thread = threading.Thread(target=run_backtests_async, daemon=True)
            thread.start()
            print("✅ Backtests started in background thread")
        else:
            print(f"✅ Found {count} existing backtest results")
    except Exception as e:
        print(f"⚠️  Could not check backtest results: {e}")

    # Start Autonomous Trader in background thread
    try:
        import threading
        from autonomous_scheduler import run_continuous_scheduler

        print("\n🤖 Starting Autonomous Trader...")
        print("⏰ Check interval: 5 minutes (optimized for max responsiveness)")
        print("📈 Will trade daily during market hours (9:30am-4pm ET, Mon-Fri)")
        print("🎯 GUARANTEED: Makes at least 1 trade per day (directional or Iron Condor)")

        # Start autonomous trader in daemon thread
        trader_thread = threading.Thread(
            target=run_continuous_scheduler,
            kwargs={'check_interval_minutes': 5},
            daemon=True,
            name="AutonomousTrader"
        )
        trader_thread.start()

        print("✅ Autonomous Trader started successfully!")
        print("=" * 80 + "\n")
    except Exception as e:
        print(f"⚠️ Warning: Could not start Autonomous Trader: {e}")
        print("   (Trader can still be run manually via autonomous_scheduler.py)")
        print("=" * 80 + "\n")

    # Start Psychology Trap Notification Monitor
    try:
        print("🔔 Starting Psychology Trap Notification Monitor...")
        print("⚡ Critical patterns: GAMMA_SQUEEZE_CASCADE, FLIP_POINT_CRITICAL")
        print("⏰ Check interval: 60 seconds")

        # Start notification monitor as background task
        asyncio.create_task(notification_manager.monitor_and_notify(interval_seconds=60))

        print("✅ Notification Monitor started successfully!")
        print("=" * 80 + "\n")
    except Exception as e:
        print(f"⚠️ Warning: Could not start Notification Monitor: {e}")
        print("   (Notifications will not be sent)")
        print("=" * 80 + "\n")

@app.on_event("shutdown")
async def shutdown_event():
    """Run on application shutdown"""
    print("🛑 AlphaGEX API Shutting down...")

# ============================================================================
# Run Server (for local development)
# ============================================================================

if __name__ == "__main__":
    # Run with: python main.py
    uvicorn.run(
        "main:app",
        host="0.0.0.0",
        port=8000,
        reload=True,  # Auto-reload on code changes
        log_level="info"
    )<|MERGE_RESOLUTION|>--- conflicted
+++ resolved
@@ -2068,16 +2068,45 @@
     Shows what the trader is currently doing and its analysis
     """
     if not trader_available:
-        # Return sample demo data
-        return {
-            "success": True,
-            "message": "Demo mode - Sample data",
+        return {
+            "success": False,
+            "message": "Trader not configured",
             "data": {
-<<<<<<< HEAD
                 "status": "OFFLINE",
                 "current_action": "Trader service not available",
                 "is_working": False
-=======
+            }
+        }
+
+    try:
+        live_status = trader.get_live_status()
+
+        # Add diagnostic info
+        print(f"📊 Trader Live Status Query:")
+        print(f"   Database: {trader.db_path}")
+        print(f"   Status: {live_status.get('status')}")
+        print(f"   Action: {live_status.get('current_action')}")
+        print(f"   Timestamp: {live_status.get('timestamp')}")
+
+        return {
+            "success": True,
+            "data": live_status
+        }
+    except Exception as e:
+        print(f"❌ ERROR reading trader status: {e}")
+        import traceback
+        traceback.print_exc()
+        raise HTTPException(status_code=500, detail=str(e))
+
+@app.get("/api/trader/performance")
+async def get_trader_performance():
+    """Get autonomous trader performance metrics"""
+    if not trader_available:
+        # Return sample demo data
+        return {
+            "success": True,
+            "message": "Demo mode - Sample data",
+            "data": {
                 "total_pnl": 2450.00,
                 "today_pnl": 325.50,
                 "win_rate": 68.5,
@@ -2086,46 +2115,6 @@
                 "losing_trades": 9,
                 "sharpe_ratio": 1.85,
                 "max_drawdown": -425.00
->>>>>>> 01c4a826
-            }
-        }
-
-    try:
-        live_status = trader.get_live_status()
-
-        # Add diagnostic info
-        print(f"📊 Trader Live Status Query:")
-        print(f"   Database: {trader.db_path}")
-        print(f"   Status: {live_status.get('status')}")
-        print(f"   Action: {live_status.get('current_action')}")
-        print(f"   Timestamp: {live_status.get('timestamp')}")
-
-        return {
-            "success": True,
-            "data": live_status
-        }
-    except Exception as e:
-        print(f"❌ ERROR reading trader status: {e}")
-        import traceback
-        traceback.print_exc()
-        raise HTTPException(status_code=500, detail=str(e))
-
-@app.get("/api/trader/performance")
-async def get_trader_performance():
-    """Get autonomous trader performance metrics"""
-    if not trader_available:
-        return {
-            "success": False,
-            "message": "Trader not configured",
-            "data": {
-                "total_pnl": 0,
-                "today_pnl": 0,
-                "win_rate": 0,
-                "total_trades": 0,
-                "winning_trades": 0,
-                "losing_trades": 0,
-                "sharpe_ratio": 0,
-                "max_drawdown": 0
             }
         }
 
