--- conflicted
+++ resolved
@@ -1596,18 +1596,12 @@
             }
 
             # Execute as multi-leg position with REAL bid/ask from options chain
-<<<<<<< HEAD
-            ic_bid = (call_sell.get('bid', 0) - call_buy.get('ask', 0)) + (put_sell.get('bid', 0) - put_buy.get('ask', 0))
-            ic_ask = (call_sell.get('ask', 0) - call_buy.get('bid', 0)) + (put_sell.get('ask', 0) - put_buy.get('bid', 0))
-            # Get VIX for strike/Greeks logging
-            vix = self._get_vix()
-=======
             # Iron Condor bid (best fill) = max credit we can collect
             ic_bid = (call_sell.get('bid', 0) - call_buy.get('ask', 0)) + (put_sell.get('bid', 0) - put_buy.get('ask', 0))
             # Iron Condor ask (worst fill) = min credit we'd collect
             ic_ask = (call_sell.get('ask', 0) - call_buy.get('bid', 0)) + (put_sell.get('ask', 0) - put_buy.get('bid', 0))
-
->>>>>>> 1cb70a09
+            # Get VIX for strike/Greeks logging
+            vix = self._get_vix()
             position_id = self._execute_trade(
                 trade,
                 {'mid': credit, 'bid': ic_bid, 'ask': ic_ask, 'contract_symbol': 'IRON_CONDOR'},
@@ -1706,19 +1700,12 @@
             }
 
             # Execute the straddle with REAL bid/ask from options chain
-<<<<<<< HEAD
+            # Straddle bid = call bid + put bid, Straddle ask = call ask + put ask
             straddle_bid = call_price.get('bid', 0) + put_price.get('bid', 0)
             straddle_ask = call_price.get('ask', 0) + put_price.get('ask', 0)
             straddle_mid = call_price['mid'] + put_price['mid']
             # Get VIX for strike/Greeks logging
             vix = self._get_vix()
-=======
-            # Straddle bid = call bid + put bid, Straddle ask = call ask + put ask
-            straddle_bid = call_price.get('bid', 0) + put_price.get('bid', 0)
-            straddle_ask = call_price.get('ask', 0) + put_price.get('ask', 0)
-            straddle_mid = call_price['mid'] + put_price['mid']
-
->>>>>>> 1cb70a09
             position_id = self._execute_trade(
                 trade,
                 {'mid': straddle_mid, 'bid': straddle_bid, 'ask': straddle_ask, 'contract_symbol': 'STRADDLE_FALLBACK'},
